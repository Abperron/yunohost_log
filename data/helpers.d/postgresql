--- conflicted
+++ resolved
@@ -85,18 +85,11 @@
 
     local sql="CREATE DATABASE ${db};"
 
-<<<<<<< HEAD
     # grant all privilegies to user
     if [ -n "$user" ]; then
+        sql+="ALTER DATABASE ${db} OWNER TO ${user};"
         sql+="GRANT ALL PRIVILEGES ON DATABASE ${db} TO ${user} WITH GRANT OPTION;"
     fi
-=======
-	# grant all privilegies to user
-	if [ -n "$user" ]; then
-		sql+="ALTER DATABASE ${db} OWNER TO ${user};"
-		sql+="GRANT ALL PRIVILEGES ON DATABASE ${db} TO ${user} WITH GRANT OPTION;"
-	fi
->>>>>>> 3d390232
 
     ynh_psql_execute_as_root --sql="$sql"
 }
