# Extract a key from a plain command output
#
# example: yunohost user info tata --output-as plain | ynh_get_plain_key mail
#
# usage: ynh_get_plain_key key [subkey [subsubkey ...]]
# | ret: string - the key's value
ynh_get_plain_key() {
    local prefix="#"
    local founded=0
    local key=$1
    shift
    while read line; do
        if [[ "$founded" == "1" ]] ; then
            [[ "$line" =~ ^${prefix}[^#] ]] && return
            echo $line
        elif [[ "$line" =~ ^${prefix}${key}$ ]]; then
            if [[ -n "${1:-}" ]]; then
                prefix+="#"
                key=$1
                shift
            else
                founded=1
            fi
        fi
    done
}

# Restore a previous backup if the upgrade process failed
#
# usage:
# ynh_backup_before_upgrade
# ynh_clean_setup () {
# 	ynh_restore_upgradebackup
# }
# ynh_abort_if_errors
#
ynh_restore_upgradebackup () {
	echo "Upgrade failed." >&2
	local app_bck=${app//_/-}	# Replace all '_' by '-'
<<<<<<< HEAD
        NO_BACKUP_UPGRADE=${NO_BACKUP_UPGRADE:-0}

        if [ "$NO_BACKUP_UPGRADE" -eq 0 ]
        then	
		# Check if an existing backup can be found before removing and restoring the application.
		if sudo yunohost backup list | grep -q $app_bck-pre-upgrade$backup_number
		then
			# Remove the application then restore it
			sudo yunohost app remove $app
			# Restore the backup
			sudo yunohost backup restore --ignore-system $app_bck-pre-upgrade$backup_number --apps $app --force
			ynh_die "The app was restored to the way it was before the failed upgrade."
		fi
        else
                echo "\$NO_BACKUP_UPGRADE is set, that means there's no backup to restore. You have to fix this upgrade by yourself !" >&2
        fi
=======
	
        # Check if an existing backup can be found before removing and restoring the application.
	if sudo yunohost backup list | grep -q $app_bck-pre-upgrade$backup_number
    	then
		# Remove the application then restore it
		sudo yunohost app remove $app
		# Restore the backup
		sudo yunohost backup restore --ignore-system $app_bck-pre-upgrade$backup_number --apps $app --force --verbose
		ynh_die "The app was restored to the way it was before the failed upgrade."
	fi
>>>>>>> c9920850
}

# Make a backup in case of failed upgrade
#
# usage:
# ynh_backup_before_upgrade
# ynh_clean_setup () {
# 	ynh_restore_upgradebackup
# }
# ynh_abort_if_errors
#
ynh_backup_before_upgrade () {
	if [ ! -e "/etc/yunohost/apps/$app/scripts/backup" ]
	then
		echo "This app doesn't have any backup script." >&2
		return
	fi
	backup_number=1
	local old_backup_number=2
	local app_bck=${app//_/-}	# Replace all '_' by '-'
	NO_BACKUP_UPGRADE=${NO_BACKUP_UPGRADE:-0}

        if [ "$NO_BACKUP_UPGRADE" -eq 0 ]
        then
		# Check if a backup already exists with the prefix 1
		if sudo yunohost backup list | grep -q $app_bck-pre-upgrade1
		then
			# Prefix becomes 2 to preserve the previous backup
			backup_number=2
			old_backup_number=1
		fi

<<<<<<< HEAD
		# Create backup
		sudo yunohost backup create --ignore-system --apps $app --name $app_bck-pre-upgrade$backup_number
		if [ "$?" -eq 0 ]
=======
	# Create backup
	sudo yunohost backup create --ignore-system --apps $app --name $app_bck-pre-upgrade$backup_number --verbose
	if [ "$?" -eq 0 ]
	then
		# If the backup succeeded, remove the previous backup
		if sudo yunohost backup list | grep -q $app_bck-pre-upgrade$old_backup_number
>>>>>>> c9920850
		then
			# If the backup succeeded, remove the previous backup
			if sudo yunohost backup list | grep -q $app_bck-pre-upgrade$old_backup_number
			then
				# Remove the previous backup only if it exists
				sudo yunohost backup delete $app_bck-pre-upgrade$old_backup_number > /dev/null
			fi
		else
			ynh_die "Backup failed, the upgrade process was aborted."
		fi
        else
                echo "\$NO_BACKUP_UPGRADE is set, backup will be avoided. Be careful, this upgrade is going to be operated without securi$
        fi
}

# Download, check integrity, uncompress and patch the source from app.src
#
# The file conf/app.src need to contains:
#
# SOURCE_URL=Address to download the app archive
# SOURCE_SUM=Control sum
# # (Optional) Program to check the integrity (sha256sum, md5sum...)
# # default: sha256
# SOURCE_SUM_PRG=sha256
# # (Optional) Archive format
# # default: tar.gz
# SOURCE_FORMAT=tar.gz
# # (Optional) Put false if sources are directly in the archive root
# # default: true
# SOURCE_IN_SUBDIR=false
# # (Optionnal) Name of the local archive (offline setup support)
# # default: ${src_id}.${src_format}
# SOURCE_FILENAME=example.tar.gz 
#
# Details:
# This helper downloads sources from SOURCE_URL if there is no local source
# archive in /opt/yunohost-apps-src/APP_ID/SOURCE_FILENAME
#
# Next, it checks the integrity with "SOURCE_SUM_PRG -c --status" command.
#
# If it's ok, the source archive will be uncompressed in $dest_dir. If the
# SOURCE_IN_SUBDIR is true, the first level directory of the archive will be
# removed.
#
# Finally, patches named sources/patches/${src_id}-*.patch and extra files in
# sources/extra_files/$src_id will be applied to dest_dir
#
#
# usage: ynh_setup_source dest_dir [source_id]
# | arg: dest_dir  - Directory where to setup sources
# | arg: source_id - Name of the app, if the package contains more than one app
ynh_setup_source () {
    local dest_dir=$1
    local src_id=${2:-app} # If the argument is not given, source_id equals "app"

    # Load value from configuration file (see above for a small doc about this file
    # format)
    local src_url=$(grep 'SOURCE_URL=' "$YNH_CWD/../conf/${src_id}.src" | cut -d= -f2-)
    local src_sum=$(grep 'SOURCE_SUM=' "$YNH_CWD/../conf/${src_id}.src" | cut -d= -f2-)
    local src_sumprg=$(grep 'SOURCE_SUM_PRG=' "$YNH_CWD/../conf/${src_id}.src" | cut -d= -f2-)
    local src_format=$(grep 'SOURCE_FORMAT=' "$YNH_CWD/../conf/${src_id}.src" | cut -d= -f2-)
    local src_in_subdir=$(grep 'SOURCE_IN_SUBDIR=' "$YNH_CWD/../conf/${src_id}.src" | cut -d= -f2-)
    local src_filename=$(grep 'SOURCE_FILENAME=' "$YNH_CWD/../conf/${src_id}.src" | cut -d= -f2-)

    # Default value
    src_sumprg=${src_sumprg:-sha256sum}
    src_in_subdir=${src_in_subdir:-true}
    src_format=${src_format:-tar.gz}
    src_format=$(echo "$src_format" | tr '[:upper:]' '[:lower:]')
    if [ "$src_filename" = "" ] ; then
        src_filename="${src_id}.${src_format}"
    fi
    local local_src="/opt/yunohost-apps-src/${YNH_APP_ID}/${src_filename}"

    if test -e "$local_src"
    then    # Use the local source file if it is present
        cp $local_src $src_filename
    else    # If not, download the source
        wget -nv -O $src_filename $src_url
    fi

    # Check the control sum
    echo "${src_sum} ${src_filename}" | ${src_sumprg} -c --status \
        || ynh_die "Corrupt source"

    # Extract source into the app dir
    mkdir -p "$dest_dir"
    if [ "$src_format" = "zip" ]
    then 
        # Zip format
        # Using of a temp directory, because unzip doesn't manage --strip-components
        if $src_in_subdir ; then
            local tmp_dir=$(mktemp -d)
            unzip -quo $src_filename -d "$tmp_dir"
            cp -a $tmp_dir/*/. "$dest_dir"
            ynh_secure_remove "$tmp_dir"
        else
            unzip -quo $src_filename -d "$dest_dir"
        fi
    else
        local strip=""
        if $src_in_subdir ; then
            strip="--strip-components 1"
        fi
        if [[ "$src_format" =~ ^tar.gz|tar.bz2|tar.xz$ ]] ; then
            tar -xf $src_filename -C "$dest_dir" $strip
        else
            ynh_die "Archive format unrecognized."
        fi
    fi

    # Apply patches
    if (( $(find $YNH_CWD/../sources/patches/ -type f -name "${src_id}-*.patch" 2> /dev/null | wc -l) > "0" )); then
        local old_dir=$(pwd)
        (cd "$dest_dir" \
            && for p in $YNH_CWD/../sources/patches/${src_id}-*.patch; do \
                patch -p1 < $p; done) \
            || ynh_die "Unable to apply patches"
        cd $old_dir
    fi

    # Add supplementary files
    if test -e "$YNH_CWD/../sources/extra_files/${src_id}"; then
        cp -a $YNH_CWD/../sources/extra_files/$src_id/. "$dest_dir"
    fi
}

# Curl abstraction to help with POST requests to local pages (such as installation forms)
#
# $domain and $path_url should be defined externally (and correspond to the domain.tld and the /path (of the app?))
#
# example: ynh_local_curl "/install.php?installButton" "foo=$var1" "bar=$var2"
# 
# usage: ynh_local_curl "page_uri" "key1=value1" "key2=value2" ...
# | arg: page_uri    - Path (relative to $path_url) of the page where POST data will be sent
# | arg: key1=value1 - (Optionnal) POST key and corresponding value
# | arg: key2=value2 - (Optionnal) Another POST key and corresponding value
# | arg: ...         - (Optionnal) More POST keys and values
ynh_local_curl () {
	# Define url of page to curl
	local full_page_url=https://localhost$path_url$1

	# Concatenate all other arguments with '&' to prepare POST data
	local POST_data=""
	local arg=""
	for arg in "${@:2}"
	do
		POST_data="${POST_data}${arg}&"
	done
	if [ -n "$POST_data" ]
	then
		# Add --data arg and remove the last character, which is an unecessary '&'
		POST_data="--data ${POST_data::-1}"
	fi

	# Curl the URL
	curl --silent --show-error -kL -H "Host: $domain" --resolve $domain:443:127.0.0.1 $POST_data "$full_page_url"
}<|MERGE_RESOLUTION|>--- conflicted
+++ resolved
@@ -37,35 +37,23 @@
 ynh_restore_upgradebackup () {
 	echo "Upgrade failed." >&2
 	local app_bck=${app//_/-}	# Replace all '_' by '-'
-<<<<<<< HEAD
-        NO_BACKUP_UPGRADE=${NO_BACKUP_UPGRADE:-0}
-
-        if [ "$NO_BACKUP_UPGRADE" -eq 0 ]
-        then	
+
+  NO_BACKUP_UPGRADE=${NO_BACKUP_UPGRADE:-0}
+
+  if [ "$NO_BACKUP_UPGRADE" -eq 0 ]
+  then	
 		# Check if an existing backup can be found before removing and restoring the application.
 		if sudo yunohost backup list | grep -q $app_bck-pre-upgrade$backup_number
 		then
 			# Remove the application then restore it
 			sudo yunohost app remove $app
 			# Restore the backup
-			sudo yunohost backup restore --ignore-system $app_bck-pre-upgrade$backup_number --apps $app --force
+			sudo yunohost backup restore --ignore-system $app_bck-pre-upgrade$backup_number --apps $app --force --verbose
 			ynh_die "The app was restored to the way it was before the failed upgrade."
 		fi
-        else
-                echo "\$NO_BACKUP_UPGRADE is set, that means there's no backup to restore. You have to fix this upgrade by yourself !" >&2
-        fi
-=======
-	
-        # Check if an existing backup can be found before removing and restoring the application.
-	if sudo yunohost backup list | grep -q $app_bck-pre-upgrade$backup_number
-    	then
-		# Remove the application then restore it
-		sudo yunohost app remove $app
-		# Restore the backup
-		sudo yunohost backup restore --ignore-system $app_bck-pre-upgrade$backup_number --apps $app --force --verbose
-		ynh_die "The app was restored to the way it was before the failed upgrade."
-	fi
->>>>>>> c9920850
+  else
+      echo "\$NO_BACKUP_UPGRADE is set, that means there's no backup to restore. You have to fix this upgrade by yourself !" >&2
+  fi
 }
 
 # Make a backup in case of failed upgrade
@@ -98,18 +86,9 @@
 			old_backup_number=1
 		fi
 
-<<<<<<< HEAD
 		# Create backup
-		sudo yunohost backup create --ignore-system --apps $app --name $app_bck-pre-upgrade$backup_number
+		sudo yunohost backup create --ignore-system --apps $app --name $app_bck-pre-upgrade$backup_number --verbose
 		if [ "$?" -eq 0 ]
-=======
-	# Create backup
-	sudo yunohost backup create --ignore-system --apps $app --name $app_bck-pre-upgrade$backup_number --verbose
-	if [ "$?" -eq 0 ]
-	then
-		# If the backup succeeded, remove the previous backup
-		if sudo yunohost backup list | grep -q $app_bck-pre-upgrade$old_backup_number
->>>>>>> c9920850
 		then
 			# If the backup succeeded, remove the previous backup
 			if sudo yunohost backup list | grep -q $app_bck-pre-upgrade$old_backup_number
