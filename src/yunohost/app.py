# -*- coding: utf-8 -*-

""" License

    Copyright (C) 2013 YunoHost

    This program is free software; you can redistribute it and/or modify
    it under the terms of the GNU Affero General Public License as published
    by the Free Software Foundation, either version 3 of the License, or
    (at your option) any later version.

    This program is distributed in the hope that it will be useful,
    but WITHOUT ANY WARRANTY; without even the implied warranty of
    MERCHANTABILITY or FITNESS FOR A PARTICULAR PURPOSE.  See the
    GNU Affero General Public License for more details.

    You should have received a copy of the GNU Affero General Public License
    along with this program; if not, see http://www.gnu.org/licenses

"""

""" yunohost_app.py

    Manage apps
"""
import os
import toml
import json
import shutil
import yaml
import time
import re
import urllib.parse
import subprocess
import glob
import urllib.request, urllib.parse, urllib.error
from collections import OrderedDict

from moulinette import msignals, m18n, msettings
from moulinette.utils.log import getActionLogger
from moulinette.utils.network import download_json
from moulinette.utils.process import run_commands, check_output
from moulinette.utils.filesystem import read_file, read_json, read_toml, read_yaml, write_to_file, write_to_json, write_to_yaml, chmod, chown, mkdir

from yunohost.service import service_status, _run_service_command
from yunohost.utils import packages
from yunohost.utils.error import YunohostError
from yunohost.log import is_unit_operation, OperationLogger

logger = getActionLogger('yunohost.app')

APPS_PATH = '/usr/share/yunohost/apps'
APPS_SETTING_PATH = '/etc/yunohost/apps/'
INSTALL_TMP = '/var/cache/yunohost'
APP_TMP_FOLDER = INSTALL_TMP + '/from_file'

APPS_CATALOG_CACHE = '/var/cache/yunohost/repo'
APPS_CATALOG_CONF = '/etc/yunohost/apps_catalog.yml'
APPS_CATALOG_CRON_PATH = "/etc/cron.daily/yunohost-fetch-apps-catalog"
APPS_CATALOG_API_VERSION = 2
APPS_CATALOG_DEFAULT_URL = "https://app.yunohost.org/default"

re_app_instance_name = re.compile(
    r'^(?P<appid>[\w-]+?)(__(?P<appinstancenb>[1-9][0-9]*))?$'
)


def app_catalog(full=False, with_categories=False):
    """
    Return a dict of apps available to installation from Yunohost's app catalog
    """

    # Get app list from catalog cache
    catalog = _load_apps_catalog()
    installed_apps = set(_installed_apps())

    # Trim info for apps if not using --full
    for app, infos in catalog["apps"].items():
        infos["installed"] = app in installed_apps

        infos["manifest"]["description"] = _value_for_locale(infos['manifest']['description'])

        if not full:
            catalog["apps"][app] = {
                "description": infos['manifest']['description'],
                "level": infos["level"],
            }
        else:
            infos["manifest"]["arguments"] = _set_default_ask_questions(infos["manifest"].get("arguments", {}))

    # Trim info for categories if not using --full
    for category in catalog["categories"]:
        category["title"] = _value_for_locale(category["title"])
        category["description"] = _value_for_locale(category["description"])
        for subtags in category.get("subtags", []):
            subtags["title"] = _value_for_locale(subtags["title"])

    if not full:
        catalog["categories"] = [{"id": c["id"],
                                  "description": c["description"]}
                                 for c in catalog["categories"]]

    if not with_categories:
        return {"apps": catalog["apps"]}
    else:
        return {"apps": catalog["apps"], "categories": catalog["categories"]}


# Old legacy function...
def app_fetchlist():
    logger.warning("'yunohost app fetchlist' is deprecated. Please use 'yunohost tools update --apps' instead")
    from yunohost.tools import tools_update
    tools_update(apps=True)


def app_list(full=False, installed=False, filter=None):
    """
    List installed apps
    """

    # Old legacy argument ... app_list was a combination of app_list and
    # app_catalog before 3.8 ...
    if installed:
        logger.warning("Argument --installed ain't needed anymore when using 'yunohost app list'. It directly returns the list of installed apps..")

    # Filter is a deprecated option...
    if filter:
        logger.warning("Using -f $appname in 'yunohost app list' is deprecated. Just use 'yunohost app list | grep -q 'id: $appname' to check a specific app is installed")

    out = []
    for app_id in sorted(_installed_apps()):

        if filter and not app_id.startswith(filter):
            continue

        try:
            app_info_dict = app_info(app_id, full=full)
        except Exception as e:
            logger.error("Failed to read info for %s : %s" % (app_id, e))
            continue
        app_info_dict["id"] = app_id
        out.append(app_info_dict)

    return {'apps': out}


def app_info(app, full=False):
    """
    Get info for a specific app
    """
    from yunohost.permission import user_permission_list

    if not _is_installed(app):
        raise YunohostError('app_not_installed', app=app, all_apps=_get_all_installed_apps_id())

    local_manifest = _get_manifest_of_app(os.path.join(APPS_SETTING_PATH, app))
    permissions = user_permission_list(full=True, absolute_urls=True)["permissions"]

    settings = _get_app_settings(app)

    ret = {
        'description': _value_for_locale(local_manifest['description']),
        'name': permissions.get(app + ".main", {}).get("label", local_manifest['name']),
        'version': local_manifest.get('version', '-'),
    }

    if "domain" in settings and "path" in settings:
        ret["domain_path"] = settings["domain"] + settings["path"]

    if not full:
        return ret

    ret["manifest"] = local_manifest
    ret["manifest"]["arguments"] = _set_default_ask_questions(ret["manifest"].get("arguments", {}))
    ret['settings'] = settings

    absolute_app_name, _ = _parse_app_instance_name(app)
    ret["from_catalog"] = _load_apps_catalog()["apps"].get(absolute_app_name, {})
    ret['upgradable'] = _app_upgradable(ret)
    ret['supports_change_url'] = os.path.exists(os.path.join(APPS_SETTING_PATH, app, "scripts", "change_url"))
    ret['supports_backup_restore'] = (os.path.exists(os.path.join(APPS_SETTING_PATH, app, "scripts", "backup")) and
                                      os.path.exists(os.path.join(APPS_SETTING_PATH, app, "scripts", "restore")))
    ret['supports_multi_instance'] = is_true(local_manifest.get("multi_instance", False))

    ret['permissions'] = {p: i for p, i in permissions.items() if p.startswith(app + ".")}
    ret['label'] = permissions.get(app + ".main", {}).get("label")

    if not ret['label']:
        logger.warning("Failed to get label for app %s ?" % app)
    return ret


def _app_upgradable(app_infos):
    from packaging import version

    # Determine upgradability

    app_in_catalog = app_infos.get("from_catalog")
    installed_version = version.parse(app_infos.get("version", "0~ynh0"))
    version_in_catalog = version.parse(app_infos.get("from_catalog", {}).get("manifest", {}).get("version", "0~ynh0"))

    if not app_in_catalog:
        return "url_required"

    # Do not advertise upgrades for bad-quality apps
    if not app_in_catalog.get("level", -1) >= 5 or app_in_catalog.get("state") != "working":
        return "bad_quality"

    # If the app uses the standard version scheme, use it to determine
    # upgradability
    if '~ynh' in str(installed_version) and '~ynh' in str(version_in_catalog):
        if installed_version < version_in_catalog:
            return "yes"
        else:
            return "no"

    # Legacy stuff for app with old / non-standard version numbers...

    # In case there is neither update_time nor install_time, we assume the app can/has to be upgraded
    if not app_infos["from_catalog"].get("lastUpdate") or not app_infos["from_catalog"].get("git"):
        return "url_required"

    settings = app_infos["settings"]
    local_update_time = settings.get('update_time', settings.get('install_time', 0))
    if app_infos["from_catalog"]['lastUpdate'] > local_update_time:
        return "yes"
    else:
        return "no"


def app_map(app=None, raw=False, user=None):
    """
    Returns a map of url <-> app id such as :

    {
       "domain.tld/foo": "foo__2",
       "domain.tld/mail: "rainloop",
       "other.tld/": "bar",
       "sub.other.tld/pwet": "pwet",
    }

    When using "raw", the structure changes to :

    {
        "domain.tld": {
            "/foo": {"label": "App foo", "id": "foo__2"},
            "/mail": {"label": "Rainloop", "id: "rainloop"},
        },
        "other.tld": {
            "/": {"label": "Bar", "id": "bar"},
        },
        "sub.other.tld": {
            "/pwet": {"label": "Pwet", "id": "pwet"}
        }
    }
    """

    from yunohost.permission import user_permission_list

    apps = []
    result = {}

    if app is not None:
        if not _is_installed(app):
            raise YunohostError('app_not_installed', app=app, all_apps=_get_all_installed_apps_id())
        apps = [app, ]
    else:
        apps = os.listdir(APPS_SETTING_PATH)

    permissions = user_permission_list(full=True, absolute_urls=True)["permissions"]
    for app_id in apps:
        app_settings = _get_app_settings(app_id)
        if not app_settings:
            continue
        if 'domain' not in app_settings:
            continue
        if 'path' not in app_settings:
            # we assume that an app that doesn't have a path doesn't have an HTTP api
            continue
        # This 'no_sso' settings sound redundant to not having $path defined ....
        # At least from what I can see, all apps using it don't have a path defined ...
        if 'no_sso' in app_settings:  # I don't think we need to check for the value here
            continue
        # Users must at least have access to the main permission to have access to extra permissions
        if user:
            if not app_id + ".main" in permissions:
                logger.warning("Uhoh, no main permission was found for app %s ... sounds like an app was only partially removed due to another bug :/" % app_id)
                continue
            main_perm = permissions[app_id + ".main"]
            if user not in main_perm["corresponding_users"]:
                continue

        this_app_perms = {p: i for p, i in permissions.items() if p.startswith(app_id + ".") and (i["url"] or i['additional_urls'])}

        for perm_name, perm_info in this_app_perms.items():
            # If we're building the map for a specific user, check the user
            # actually is allowed for this specific perm
            if user and user not in perm_info["corresponding_users"]:
                continue

            perm_label = perm_info['label']
            perm_all_urls = [] + ([perm_info["url"]] if perm_info["url"] else []) + perm_info['additional_urls']

            for url in perm_all_urls:

                # Here, we decide to completely ignore regex-type urls ...
                # Because :
                # - displaying them in regular "yunohost app map" output creates
                # a pretty big mess when there are multiple regexes for the same
                # app ? (c.f. for example lufi)
                # - it doesn't really make sense when checking app conflicts to
                # compare regexes ? (Or it could in some cases but ugh ?)
                #
                if url.startswith("re:"):
                    continue

                if not raw:
                    result[url] = perm_label
                else:
                    if "/" in url:
                        perm_domain, perm_path = url.split("/", 1)
                        perm_path = '/' + perm_path
                    else:
                        perm_domain = url
                        perm_path = "/"
                    if perm_domain not in result:
                        result[perm_domain] = {}
                    result[perm_domain][perm_path] = {
                        'label': perm_label,
                        'id': app_id
                    }

    return result


@is_unit_operation()
def app_change_url(operation_logger, app, domain, path):
    """
    Modify the URL at which an application is installed.

    Keyword argument:
        app -- Taget app instance name
        domain -- New app domain on which the application will be moved
        path -- New path at which the application will be move

    """
    from yunohost.hook import hook_exec, hook_callback

    installed = _is_installed(app)
    if not installed:
        raise YunohostError('app_not_installed', app=app, all_apps=_get_all_installed_apps_id())

    if not os.path.exists(os.path.join(APPS_SETTING_PATH, app, "scripts", "change_url")):
        raise YunohostError("app_change_url_no_script", app_name=app)

    old_domain = app_setting(app, "domain")
    old_path = app_setting(app, "path")

    # Normalize path and domain format
    old_domain, old_path = _normalize_domain_path(old_domain, old_path)
    domain, path = _normalize_domain_path(domain, path)

    if (domain, path) == (old_domain, old_path):
        raise YunohostError("app_change_url_identical_domains", domain=domain, path=path)

    # Check the url is available
    _assert_no_conflicting_apps(domain, path, ignore_app=app)

    manifest = _get_manifest_of_app(os.path.join(APPS_SETTING_PATH, app))

    # Retrieve arguments list for change_url script
    # TODO: Allow to specify arguments
    args_odict = _parse_args_from_manifest(manifest, 'change_url')

    # Prepare env. var. to pass to script
    env_dict = _make_environment_for_app_script(app, args=args_odict)
    env_dict["YNH_APP_OLD_DOMAIN"] = old_domain
    env_dict["YNH_APP_OLD_PATH"] = old_path
    env_dict["YNH_APP_NEW_DOMAIN"] = domain
    env_dict["YNH_APP_NEW_PATH"] = path

    if domain != old_domain:
        operation_logger.related_to.append(('domain', old_domain))
    operation_logger.extra.update({'env': env_dict})
    operation_logger.start()

    if os.path.exists(os.path.join(APP_TMP_FOLDER, "scripts")):
        shutil.rmtree(os.path.join(APP_TMP_FOLDER, "scripts"))

    shutil.copytree(os.path.join(APPS_SETTING_PATH, app, "scripts"),
                    os.path.join(APP_TMP_FOLDER, "scripts"))

    if os.path.exists(os.path.join(APP_TMP_FOLDER, "conf")):
        shutil.rmtree(os.path.join(APP_TMP_FOLDER, "conf"))

    shutil.copytree(os.path.join(APPS_SETTING_PATH, app, "conf"),
                    os.path.join(APP_TMP_FOLDER, "conf"))

    # Execute App change_url script
    os.system('chown -R admin: %s' % INSTALL_TMP)
    os.system('chmod +x %s' % os.path.join(os.path.join(APP_TMP_FOLDER, "scripts")))
    os.system('chmod +x %s' % os.path.join(os.path.join(APP_TMP_FOLDER, "scripts", "change_url")))

    if hook_exec(os.path.join(APP_TMP_FOLDER, 'scripts/change_url'),
                 env=env_dict)[0] != 0:
        msg = "Failed to change '%s' url." % app
        logger.error(msg)
        operation_logger.error(msg)

        # restore values modified by app_checkurl
        # see begining of the function
        app_setting(app, "domain", value=old_domain)
        app_setting(app, "path", value=old_path)
        return

    # this should idealy be done in the change_url script but let's avoid common mistakes
    app_setting(app, 'domain', value=domain)
    app_setting(app, 'path', value=path)

    app_ssowatconf()

    # avoid common mistakes
    if _run_service_command("reload", "nginx") is False:
        # grab nginx errors
        # the "exit 0" is here to avoid check_output to fail because 'nginx -t'
        # will return != 0 since we are in a failed state
        nginx_errors = check_output("nginx -t; exit 0")
        raise YunohostError("app_change_url_failed_nginx_reload", nginx_errors=nginx_errors)

    logger.success(m18n.n("app_change_url_success",
                          app=app, domain=domain, path=path))

    hook_callback('post_app_change_url', env=env_dict)


def app_upgrade(app=[], url=None, file=None, force=False):
    """
    Upgrade app

    Keyword argument:
        file -- Folder or tarball for upgrade
        app -- App(s) to upgrade (default all)
        url -- Git url to fetch for upgrade

    """
    from packaging import version
    from yunohost.hook import hook_add, hook_remove, hook_exec, hook_callback
    from yunohost.permission import permission_sync_to_user
    from yunohost.regenconf import manually_modified_files

    apps = app
    # If no app is specified, upgrade all apps
    if not apps:
        # FIXME : not sure what's supposed to happen if there is a url and a file but no apps...
        if not url and not file:
            apps = _installed_apps()
    elif not isinstance(app, list):
        apps = [app]

    # Remove possible duplicates
    apps = [app_ for i, app_ in enumerate(apps) if app_ not in apps[:i]]

    # Abort if any of those app is in fact not installed..
    for app in [app_ for app_ in apps if not _is_installed(app_)]:
        raise YunohostError('app_not_installed', app=app, all_apps=_get_all_installed_apps_id())

    if len(apps) == 0:
        raise YunohostError('apps_already_up_to_date')
    if len(apps) > 1:
        logger.info(m18n.n("app_upgrade_several_apps", apps=", ".join(apps)))

    for number, app_instance_name in enumerate(apps):
        logger.info(m18n.n('app_upgrade_app_name', app=app_instance_name))

        app_dict = app_info(app_instance_name, full=True)

        if file and isinstance(file, dict):
            # We use this dirty hack to test chained upgrades in unit/functional tests
            manifest, extracted_app_folder = _extract_app_from_file(file[app_instance_name])
        elif file:
            manifest, extracted_app_folder = _extract_app_from_file(file)
        elif url:
            manifest, extracted_app_folder = _fetch_app_from_git(url)
        elif app_dict["upgradable"] == "url_required":
            logger.warning(m18n.n('custom_app_url_required', app=app_instance_name))
            continue
        elif app_dict["upgradable"] == "yes" or force:
            manifest, extracted_app_folder = _fetch_app_from_git(app_instance_name)
        else:
            logger.success(m18n.n('app_already_up_to_date', app=app_instance_name))
            continue

        # Manage upgrade type and avoid any upgrade if there is nothing to do
        upgrade_type = "UNKNOWN"
        # Get current_version and new version
        app_new_version = version.parse(manifest.get("version", "?"))
        app_current_version = version.parse(app_dict.get("version", "?"))
        if "~ynh" in str(app_current_version) and "~ynh" in str(app_new_version):
            if app_current_version >= app_new_version and not force:
                # In case of upgrade from file or custom repository
                # No new version available
                logger.success(m18n.n('app_already_up_to_date', app=app_instance_name))
                # Save update time
                now = int(time.time())
                app_setting(app_instance_name, 'update_time', now)
                app_setting(app_instance_name, 'current_revision', manifest.get('remote', {}).get('revision', "?"))
                continue
            elif app_current_version > app_new_version:
                upgrade_type = "DOWNGRADE_FORCED"
            elif app_current_version == app_new_version:
                upgrade_type = "UPGRADE_FORCED"
            else:
                app_current_version_upstream, app_current_version_pkg = str(app_current_version).split("~ynh")
                app_new_version_upstream, app_new_version_pkg = str(app_new_version).split("~ynh")
                if app_current_version_upstream == app_new_version_upstream:
                    upgrade_type = "UPGRADE_PACKAGE"
                elif app_current_version_pkg == app_new_version_pkg:
                    upgrade_type = "UPGRADE_APP"
                else:
                    upgrade_type = "UPGRADE_FULL"

        # Check requirements
        _check_manifest_requirements(manifest, app_instance_name=app_instance_name)
        _assert_system_is_sane_for_app(manifest, "pre")

        app_setting_path = APPS_SETTING_PATH + '/' + app_instance_name

        # Retrieve arguments list for upgrade script
        # TODO: Allow to specify arguments
        args_odict = _parse_args_from_manifest(manifest, 'upgrade')

        # Prepare env. var. to pass to script
        env_dict = _make_environment_for_app_script(app_instance_name, args=args_odict)
        env_dict["YNH_APP_UPGRADE_TYPE"] = upgrade_type
        env_dict["YNH_APP_MANIFEST_VERSION"] = str(app_new_version)
        env_dict["YNH_APP_CURRENT_VERSION"] = str(app_current_version)

        # We'll check that the app didn't brutally edit some system configuration
        manually_modified_files_before_install = manually_modified_files()

        # Attempt to patch legacy helpers ...
        _patch_legacy_helpers(extracted_app_folder)

        # Apply dirty patch to make php5 apps compatible with php7
        _patch_legacy_php_versions(extracted_app_folder)

        # Start register change on system
        related_to = [('app', app_instance_name)]
        operation_logger = OperationLogger('app_upgrade', related_to, env=env_dict)
        operation_logger.start()

        # Execute App upgrade script
        os.system('chown -hR admin: %s' % INSTALL_TMP)

        # Execute the app upgrade script
        upgrade_failed = True
        try:
            upgrade_retcode = hook_exec(extracted_app_folder + '/scripts/upgrade',
                                        env=env_dict)[0]

            upgrade_failed = True if upgrade_retcode != 0 else False
            if upgrade_failed:
                error = m18n.n('app_upgrade_script_failed')
                logger.error(m18n.n("app_upgrade_failed", app=app_instance_name, error=error))
                failure_message_with_debug_instructions = operation_logger.error(error)
                if msettings.get('interface') != 'api':
                    dump_app_log_extract_for_debugging(operation_logger)
        # Script got manually interrupted ... N.B. : KeyboardInterrupt does not inherit from Exception
        except (KeyboardInterrupt, EOFError):
            upgrade_retcode = -1
            error = m18n.n('operation_interrupted')
            logger.error(m18n.n("app_upgrade_failed", app=app_instance_name, error=error))
            failure_message_with_debug_instructions = operation_logger.error(error)
        # Something wrong happened in Yunohost's code (most probably hook_exec)
        except Exception:
            import traceback
            error = m18n.n('unexpected_error', error="\n" + traceback.format_exc())
            logger.error(m18n.n("app_install_failed", app=app_instance_name, error=error))
            failure_message_with_debug_instructions = operation_logger.error(error)
        finally:
            # Whatever happened (install success or failure) we check if it broke the system
            # and warn the user about it
            try:
                broke_the_system = False
                _assert_system_is_sane_for_app(manifest, "post")
            except Exception as e:
                broke_the_system = True
                logger.error(m18n.n("app_upgrade_failed", app=app_instance_name, error=str(e)))
                failure_message_with_debug_instructions = operation_logger.error(str(e))

            # We'll check that the app didn't brutally edit some system configuration
            manually_modified_files_after_install = manually_modified_files()
            manually_modified_files_by_app = set(manually_modified_files_after_install) - set(manually_modified_files_before_install)
            if manually_modified_files_by_app:
                logger.error("Packagers /!\\ This app manually modified some system configuration files! This should not happen! If you need to do so, you should implement a proper conf_regen hook. Those configuration were affected:\n    - " + '\n     -'.join(manually_modified_files_by_app))

            # If upgrade failed or broke the system,
            # raise an error and interrupt all other pending upgrades
            if upgrade_failed or broke_the_system:

                # display this if there are remaining apps
                if apps[number + 1:]:
                    not_upgraded_apps = apps[number:]
                    logger.error(m18n.n('app_not_upgraded',
                                        failed_app=app_instance_name,
                                        apps=', '.join(not_upgraded_apps)))

                raise YunohostError(failure_message_with_debug_instructions, raw_msg=True)

            # Otherwise we're good and keep going !
            now = int(time.time())
            app_setting(app_instance_name, 'update_time', now)
            app_setting(app_instance_name, 'current_revision', manifest.get('remote', {}).get('revision', "?"))

            # Clean hooks and add new ones
            hook_remove(app_instance_name)
            if 'hooks' in os.listdir(extracted_app_folder):
                for hook in os.listdir(extracted_app_folder + '/hooks'):
                    hook_add(app_instance_name, extracted_app_folder + '/hooks/' + hook)

            # Replace scripts and manifest and conf (if exists)
            os.system('rm -rf "%s/scripts" "%s/manifest.toml %s/manifest.json %s/conf"' % (app_setting_path, app_setting_path, app_setting_path, app_setting_path))

            if os.path.exists(os.path.join(extracted_app_folder, "manifest.json")):
                os.system('mv "%s/manifest.json" "%s/scripts" %s' % (extracted_app_folder, extracted_app_folder, app_setting_path))
            if os.path.exists(os.path.join(extracted_app_folder, "manifest.toml")):
                os.system('mv "%s/manifest.toml" "%s/scripts" %s' % (extracted_app_folder, extracted_app_folder, app_setting_path))

            for file_to_copy in ["actions.json", "actions.toml", "config_panel.json", "config_panel.toml", "conf"]:
                if os.path.exists(os.path.join(extracted_app_folder, file_to_copy)):
                    os.system('cp -R %s/%s %s' % (extracted_app_folder, file_to_copy, app_setting_path))

            # So much win
            logger.success(m18n.n('app_upgraded', app=app_instance_name))

            hook_callback('post_app_upgrade', env=env_dict)
            operation_logger.success()

    permission_sync_to_user()

    logger.success(m18n.n('upgrade_complete'))


@is_unit_operation()
def app_install(operation_logger, app, label=None, args=None, no_remove_on_failure=False, force=False):
    """
    Install apps

    Keyword argument:
        app -- Name, local path or git URL of the app to install
        label -- Custom name for the app
        args -- Serialize arguments for app installation
        no_remove_on_failure -- Debug option to avoid removing the app on a failed installation
        force -- Do not ask for confirmation when installing experimental / low-quality apps
    """

    from yunohost.hook import hook_add, hook_remove, hook_exec, hook_callback
    from yunohost.log import OperationLogger
    from yunohost.permission import user_permission_list, permission_create, permission_delete, permission_sync_to_user
    from yunohost.regenconf import manually_modified_files

    # Fetch or extract sources
    if not os.path.exists(INSTALL_TMP):
        os.makedirs(INSTALL_TMP)

    def confirm_install(confirm):
        # Ignore if there's nothing for confirm (good quality app), if --force is used
        # or if request on the API (confirm already implemented on the API side)
        if confirm is None or force or msettings.get('interface') == 'api':
            return

        if confirm in ["danger", "thirdparty"]:
            answer = msignals.prompt(m18n.n('confirm_app_install_' + confirm,
                                            answers='Yes, I understand'),
                                     color="red")
            if answer != "Yes, I understand":
                raise YunohostError("aborting")

        else:
            answer = msignals.prompt(m18n.n('confirm_app_install_' + confirm,
                                            answers='Y/N'),
                                     color="yellow")
            if answer.upper() != "Y":
                raise YunohostError("aborting")

    raw_app_list = _load_apps_catalog()["apps"]

    if app in raw_app_list or ('@' in app) or ('http://' in app) or ('https://' in app):

        # If we got an app name directly (e.g. just "wordpress"), we gonna test this name
        if app in raw_app_list:
            app_name_to_test = app
        # If we got an url like "https://github.com/foo/bar_ynh, we want to
        # extract "bar" and test if we know this app
        elif ('http://' in app) or ('https://' in app):
            app_name_to_test = app.strip("/").split("/")[-1].replace("_ynh", "")
        else:
            # FIXME : watdo if '@' in app ?
            app_name_to_test = None

        if app_name_to_test in raw_app_list:

            state = raw_app_list[app_name_to_test].get("state", "notworking")
            level = raw_app_list[app_name_to_test].get("level", None)
            confirm = "danger"
            if state in ["working", "validated"]:
                if isinstance(level, int) and level >= 5:
                    confirm = None
                elif isinstance(level, int) and level > 0:
                    confirm = "warning"
        else:
            confirm = "thirdparty"

        confirm_install(confirm)

        manifest, extracted_app_folder = _fetch_app_from_git(app)
    elif os.path.exists(app):
        confirm_install("thirdparty")
        manifest, extracted_app_folder = _extract_app_from_file(app)
    else:
        raise YunohostError('app_unknown')

    # Check ID
    if 'id' not in manifest or '__' in manifest['id']:
        raise YunohostError('app_id_invalid')

    app_id = manifest['id']
    label = label if label else manifest['name']

    # Check requirements
    _check_manifest_requirements(manifest, app_id)
    _assert_system_is_sane_for_app(manifest, "pre")

    # Check if app can be forked
    instance_number = _installed_instance_number(app_id, last=True) + 1
    if instance_number > 1:
        if 'multi_instance' not in manifest or not is_true(manifest['multi_instance']):
            raise YunohostError('app_already_installed', app=app_id)

        # Change app_id to the forked app id
        app_instance_name = app_id + '__' + str(instance_number)
    else:
        app_instance_name = app_id

    # Retrieve arguments list for install script
    args_dict = {} if not args else \
        dict(urllib.parse.parse_qsl(args, keep_blank_values=True))
    args_odict = _parse_args_from_manifest(manifest, 'install', args=args_dict)

    # Validate domain / path availability for webapps
    _validate_and_normalize_webpath(manifest, args_odict, extracted_app_folder)

    # Attempt to patch legacy helpers ...
    _patch_legacy_helpers(extracted_app_folder)

    # Apply dirty patch to make php5 apps compatible with php7
    _patch_legacy_php_versions(extracted_app_folder)

    # We'll check that the app didn't brutally edit some system configuration
    manually_modified_files_before_install = manually_modified_files()

    # Tell the operation_logger to redact all password-type args
    # Also redact the % escaped version of the password that might appear in
    # the 'args' section of metadata (relevant for password with non-alphanumeric char)
    data_to_redact = [value[0] for value in args_odict.values() if value[1] == "password"]
    data_to_redact += [urllib.parse.quote(data) for data in data_to_redact if urllib.parse.quote(data) != data]
    operation_logger.data_to_redact.extend(data_to_redact)

    operation_logger.related_to = [s for s in operation_logger.related_to if s[0] != "app"]
    operation_logger.related_to.append(("app", app_id))
    operation_logger.start()

    logger.info(m18n.n("app_start_install", app=app_id))

    # Create app directory
    app_setting_path = os.path.join(APPS_SETTING_PATH, app_instance_name)
    if os.path.exists(app_setting_path):
        shutil.rmtree(app_setting_path)
    os.makedirs(app_setting_path)

    # Set initial app settings
    app_settings = {
        'id': app_instance_name,
        'install_time': int(time.time()),
        'current_revision': manifest.get('remote', {}).get('revision', "?")
    }
    _set_app_settings(app_instance_name, app_settings)

    os.system('chown -R admin: ' + extracted_app_folder)

    # Execute App install script
    os.system('chown -hR admin: %s' % INSTALL_TMP)
    # Move scripts and manifest to the right place
    if os.path.exists(os.path.join(extracted_app_folder, "manifest.json")):
        os.system('cp %s/manifest.json %s' % (extracted_app_folder, app_setting_path))
    if os.path.exists(os.path.join(extracted_app_folder, "manifest.toml")):
        os.system('cp %s/manifest.toml %s' % (extracted_app_folder, app_setting_path))
    os.system('cp -R %s/scripts %s' % (extracted_app_folder, app_setting_path))

    for file_to_copy in ["actions.json", "actions.toml", "config_panel.json", "config_panel.toml", "conf"]:
        if os.path.exists(os.path.join(extracted_app_folder, file_to_copy)):
            os.system('cp -R %s/%s %s' % (extracted_app_folder, file_to_copy, app_setting_path))

    # Initialize the main permission for the app
    # The permission is initialized with no url associated, and with tile disabled
    # For web app, the root path of the app will be added as url and the tile
    # will be enabled during the app install. C.f. 'app_register_url()' below.
    permission_create(app_instance_name + ".main", allowed=["all_users"], label=label, show_tile=False, protected=False)

    # Prepare env. var. to pass to script
    env_dict = _make_environment_for_app_script(app_instance_name, args=args_odict)

    env_dict_for_logging = env_dict.copy()
    for arg_name, arg_value_and_type in args_odict.items():
        if arg_value_and_type[1] == "password":
            del env_dict_for_logging["YNH_APP_ARG_%s" % arg_name.upper()]

    operation_logger.extra.update({'env': env_dict_for_logging})

    # Execute the app install script
    install_failed = True
    try:
        install_retcode = hook_exec(
            os.path.join(extracted_app_folder, 'scripts/install'),
            env=env_dict
        )[0]
        # "Common" app install failure : the script failed and returned exit code != 0
        install_failed = True if install_retcode != 0 else False
        if install_failed:
            error = m18n.n('app_install_script_failed')
            logger.error(m18n.n("app_install_failed", app=app_id, error=error))
            failure_message_with_debug_instructions = operation_logger.error(error)
            if msettings.get('interface') != 'api':
                dump_app_log_extract_for_debugging(operation_logger)
    # Script got manually interrupted ... N.B. : KeyboardInterrupt does not inherit from Exception
    except (KeyboardInterrupt, EOFError):
        error = m18n.n('operation_interrupted')
        logger.error(m18n.n("app_install_failed", app=app_id, error=error))
        failure_message_with_debug_instructions = operation_logger.error(error)
    # Something wrong happened in Yunohost's code (most probably hook_exec)
    except Exception:
        import traceback
        error = m18n.n('unexpected_error', error="\n" + traceback.format_exc())
        logger.error(m18n.n("app_install_failed", app=app_id, error=error))
        failure_message_with_debug_instructions = operation_logger.error(error)
    finally:
        # If success so far, validate that app didn't break important stuff
        if not install_failed:
            try:
                broke_the_system = False
                _assert_system_is_sane_for_app(manifest, "post")
            except Exception as e:
                broke_the_system = True
                logger.error(m18n.n("app_install_failed", app=app_id, error=str(e)))
                failure_message_with_debug_instructions = operation_logger.error(str(e))

        # We'll check that the app didn't brutally edit some system configuration
        manually_modified_files_after_install = manually_modified_files()
        manually_modified_files_by_app = set(manually_modified_files_after_install) - set(manually_modified_files_before_install)
        if manually_modified_files_by_app:
            logger.error("Packagers /!\\ This app manually modified some system configuration files! This should not happen! If you need to do so, you should implement a proper conf_regen hook. Those configuration were affected:\n    - " + '\n     -'.join(manually_modified_files_by_app))

        # If the install failed or broke the system, we remove it
        if install_failed or broke_the_system:

            # This option is meant for packagers to debug their apps more easily
            if no_remove_on_failure:
                raise YunohostError("The installation of %s failed, but was not cleaned up as requested by --no-remove-on-failure." % app_id, raw_msg=True)
            else:
                logger.warning(m18n.n("app_remove_after_failed_install"))

            # Setup environment for remove script
            env_dict_remove = {}
            env_dict_remove["YNH_APP_ID"] = app_id
            env_dict_remove["YNH_APP_INSTANCE_NAME"] = app_instance_name
            env_dict_remove["YNH_APP_INSTANCE_NUMBER"] = str(instance_number)
            env_dict["YNH_APP_MANIFEST_VERSION"] = manifest.get("version", "?")

            # Execute remove script
            operation_logger_remove = OperationLogger('remove_on_failed_install',
                                                      [('app', app_instance_name)],
                                                      env=env_dict_remove)
            operation_logger_remove.start()

            # Try to remove the app
            try:
                remove_retcode = hook_exec(
                    os.path.join(extracted_app_folder, 'scripts/remove'),
                    args=[app_instance_name], env=env_dict_remove
                )[0]

            # Here again, calling hook_exec could fail miserably, or get
            # manually interrupted (by mistake or because script was stuck)
            # In that case we still want to proceed with the rest of the
            # removal (permissions, /etc/yunohost/apps/{app} ...)
            except (KeyboardInterrupt, EOFError, Exception):
                remove_retcode = -1
                import traceback
                logger.error(m18n.n('unexpected_error', error="\n" + traceback.format_exc()))

            # Remove all permission in LDAP
            for permission_name in user_permission_list()["permissions"].keys():
                if permission_name.startswith(app_instance_name + "."):
                    permission_delete(permission_name, force=True, sync_perm=False)

            if remove_retcode != 0:
                msg = m18n.n('app_not_properly_removed',
                             app=app_instance_name)
                logger.warning(msg)
                operation_logger_remove.error(msg)
            else:
                try:
                    _assert_system_is_sane_for_app(manifest, "post")
                except Exception as e:
                    operation_logger_remove.error(e)
                else:
                    operation_logger_remove.success()

            # Clean tmp folders
            shutil.rmtree(app_setting_path)
            shutil.rmtree(extracted_app_folder)

            permission_sync_to_user()

            raise YunohostError(failure_message_with_debug_instructions, raw_msg=True)

    # Clean hooks and add new ones
    hook_remove(app_instance_name)
    if 'hooks' in os.listdir(extracted_app_folder):
        for file in os.listdir(extracted_app_folder + '/hooks'):
            hook_add(app_instance_name, extracted_app_folder + '/hooks/' + file)

    # Clean and set permissions
    shutil.rmtree(extracted_app_folder)
    os.system('chmod -R 400 %s' % app_setting_path)
    os.system('chown -R root: %s' % app_setting_path)
    os.system('chown -R admin: %s/scripts' % app_setting_path)

    logger.success(m18n.n('installation_complete'))

    hook_callback('post_app_install', env=env_dict)


def dump_app_log_extract_for_debugging(operation_logger):

    with open(operation_logger.log_path, "r") as f:
        lines = f.readlines()

    filters = [
        r"set [+-]x$",
        r"set [+-]o xtrace$",
        r"local \w+$",
        r"local legacy_args=.*$",
        r".*Helper used in legacy mode.*",
        r"args_array=.*$",
        r"local -A args_array$",
        r"ynh_handle_getopts_args",
        r"ynh_script_progression"
    ]

    filters = [re.compile(f_) for f_ in filters]

    lines_to_display = []
    for line in lines:

        if ": " not in line.strip():
            continue

        # A line typically looks like
        # 2019-10-19 16:10:27,611: DEBUG - + mysql -u piwigo --password=********** -B piwigo
        # And we just want the part starting by "DEBUG - "
        line = line.strip().split(": ", 1)[1]

        if any(filter_.search(line) for filter_ in filters):
            continue

        lines_to_display.append(line)

        if line.endswith("+ ynh_exit_properly") or " + ynh_die " in line:
            break
        elif len(lines_to_display) > 20:
            lines_to_display.pop(0)

    logger.warning("Here's an extract of the logs before the crash. It might help debugging the error:")
    for line in lines_to_display:
        logger.info(line)


@is_unit_operation()
def app_remove(operation_logger, app):
    """
    Remove app

    Keyword argument:
        app -- App(s) to delete

    """
    from yunohost.hook import hook_exec, hook_remove, hook_callback
    from yunohost.permission import user_permission_list, permission_delete, permission_sync_to_user
    if not _is_installed(app):
        raise YunohostError('app_not_installed', app=app, all_apps=_get_all_installed_apps_id())

    operation_logger.start()

    logger.info(m18n.n("app_start_remove", app=app))

    app_setting_path = APPS_SETTING_PATH + app

    # TODO: display fail messages from script
    try:
        shutil.rmtree('/tmp/yunohost_remove')
    except Exception:
        pass

    # Attempt to patch legacy helpers ...
    _patch_legacy_helpers(app_setting_path)

    # Apply dirty patch to make php5 apps compatible with php7 (e.g. the remove
    # script might date back from jessie install)
    _patch_legacy_php_versions(app_setting_path)

    manifest = _get_manifest_of_app(app_setting_path)

    os.system('cp -a %s /tmp/yunohost_remove && chown -hR admin: /tmp/yunohost_remove' % app_setting_path)
    os.system('chown -R admin: /tmp/yunohost_remove')
    os.system('chmod -R u+rX /tmp/yunohost_remove')

    env_dict = {}
    app_id, app_instance_nb = _parse_app_instance_name(app)
    env_dict["YNH_APP_ID"] = app_id
    env_dict["YNH_APP_INSTANCE_NAME"] = app
    env_dict["YNH_APP_INSTANCE_NUMBER"] = str(app_instance_nb)
    env_dict["YNH_APP_MANIFEST_VERSION"] = manifest.get("version", "?")
    operation_logger.extra.update({'env': env_dict})
    operation_logger.flush()

    try:
        ret = hook_exec('/tmp/yunohost_remove/scripts/remove',
                        env=env_dict)[0]
    # Here again, calling hook_exec could fail miserably, or get
    # manually interrupted (by mistake or because script was stuck)
    # In that case we still want to proceed with the rest of the
    # removal (permissions, /etc/yunohost/apps/{app} ...)
    except (KeyboardInterrupt, EOFError, Exception):
        ret = -1
        import traceback
        logger.error(m18n.n('unexpected_error', error="\n" + traceback.format_exc()))

    if ret == 0:
        logger.success(m18n.n('app_removed', app=app))
        hook_callback('post_app_remove', env=env_dict)
    else:
        logger.warning(m18n.n('app_not_properly_removed', app=app))

    if os.path.exists(app_setting_path):
        shutil.rmtree(app_setting_path)
    shutil.rmtree('/tmp/yunohost_remove')
    hook_remove(app)

    # Remove all permission in LDAP
    for permission_name in user_permission_list()["permissions"].keys():
        if permission_name.startswith(app + "."):
            permission_delete(permission_name, force=True, sync_perm=False)

    permission_sync_to_user()
    _assert_system_is_sane_for_app(manifest, "post")


def app_addaccess(apps, users=[]):
    """
    Grant access right to users (everyone by default)

    Keyword argument:
        users
        apps

    """
    from yunohost.permission import user_permission_update

    logger.warning("/!\\ Packagers ! This app is using the legacy permission system. Please use the new helpers ynh_permission_{create,url,update,delete} and the 'visitors' group to manage permissions.")

    output = {}
    for app in apps:
        permission = user_permission_update(app + ".main", add=users, remove="all_users")
        output[app] = permission["corresponding_users"]

    return {'allowed_users': output}


def app_removeaccess(apps, users=[]):
    """
    Revoke access right to users (everyone by default)

    Keyword argument:
        users
        apps

    """
    from yunohost.permission import user_permission_update

    logger.warning("/!\\ Packagers ! This app is using the legacy permission system. Please use the new helpers ynh_permission_{create,url,update,delete} and the 'visitors' group to manage permissions.")

    output = {}
    for app in apps:
        permission = user_permission_update(app + ".main", remove=users)
        output[app] = permission["corresponding_users"]

    return {'allowed_users': output}


def app_clearaccess(apps):
    """
    Reset access rights for the app

    Keyword argument:
        apps

    """
    from yunohost.permission import user_permission_reset

    logger.warning("/!\\ Packagers ! This app is using the legacy permission system. Please use the new helpers ynh_permission_{create,url,update,delete} and the 'visitors' group to manage permissions.")

    output = {}
    for app in apps:
        permission = user_permission_reset(app + ".main")
        output[app] = permission["corresponding_users"]

    return {'allowed_users': output}


@is_unit_operation()
def app_makedefault(operation_logger, app, domain=None):
    """
    Redirect domain root to an app

    Keyword argument:
        app
        domain

    """
    from yunohost.domain import domain_list

    app_settings = _get_app_settings(app)
    app_domain = app_settings['domain']
    app_path = app_settings['path']

    if domain is None:
        domain = app_domain
        operation_logger.related_to.append(('domain', domain))
    elif domain not in domain_list()['domains']:
        raise YunohostError('domain_name_unknown', domain=domain)

    if '/' in app_map(raw=True)[domain]:
        raise YunohostError('app_make_default_location_already_used', app=app, domain=app_domain,
                            other_app=app_map(raw=True)[domain]["/"]["id"])

    operation_logger.start()

    # TODO / FIXME : current trick is to add this to conf.json.persisten
    # This is really not robust and should be improved
    # e.g. have a flag in /etc/yunohost/apps/$app/ to say that this is the
    # default app or idk...
    if not os.path.exists('/etc/ssowat/conf.json.persistent'):
        ssowat_conf = {}
    else:
        ssowat_conf = read_json('/etc/ssowat/conf.json.persistent')

    if 'redirected_urls' not in ssowat_conf:
        ssowat_conf['redirected_urls'] = {}

    ssowat_conf['redirected_urls'][domain + '/'] = app_domain + app_path

    write_to_json('/etc/ssowat/conf.json.persistent', ssowat_conf, sort_keys=True, indent=4)
    os.system('chmod 644 /etc/ssowat/conf.json.persistent')

    logger.success(m18n.n('ssowat_conf_updated'))


def app_setting(app, key, value=None, delete=False):
    """
    Set or get an app setting value

    Keyword argument:
        value -- Value to set
        app -- App ID
        key -- Key to get/set
        delete -- Delete the key

    """
    app_settings = _get_app_settings(app) or {}

    #
    # Legacy permission setting management
    # (unprotected, protected, skipped_uri/regex)
    #

    is_legacy_permission_setting = any(key.startswith(word + "_") for word in ["unprotected", "protected", "skipped"])

    if is_legacy_permission_setting:

        from yunohost.permission import user_permission_list, user_permission_update, permission_create, permission_delete, permission_url
        permissions = user_permission_list(full=True)['permissions']
        permission_name = "%s.legacy_%s_uris" % (app, key.split('_')[0])
        permission = permissions.get(permission_name)

        # GET
        if value is None and not delete:
            return ','.join(permission.get('uris', []) + permission['additional_urls']) if permission else None

        # DELETE
        if delete:
            # If 'is_public' setting still exists, we interpret this as
            # coming from a legacy app (because new apps shouldn't manage the
            # is_public state themselves anymore...)
            #
            # In that case, we interpret the request for "deleting
            # unprotected/skipped" setting as willing to make the app
            # private
            if 'is_public' in app_settings and 'visitors' in permissions[app + ".main"]['allowed']:
                if key.startswith('unprotected_') or key.startswith('skipped_'):
                    user_permission_update(app + ".main", remove="visitors")

            if permission:
                permission_delete(permission_name)

        # SET
        else:
            logger.warning("/!\\ Packagers! This app is still using the skipped/protected/unprotected_uris/regex settings which are now obsolete and deprecated... Instead, you should use the new helpers 'ynh_permission_{create,urls,update,delete}' and the 'visitors' group to initialize the public/private access. Check out the documentation at the bottom of yunohost.org/groups_and_permissions to learn how to use the new permission mechanism.")

            urls = value
            # If the request is about the root of the app (/), ( = the vast majority of cases)
            # we interpret this as a change for the main permission
            # (i.e. allowing/disallowing visitors)
            if urls == '/':
                if key.startswith("unprotected_") or key.startswith("skipped_"):
                    permission_url(app + ".main", url='/', sync_perm=False)
                    user_permission_update(app + ".main", add="visitors")
                else:
                    user_permission_update(app + ".main", remove="visitors")
            else:

                urls = urls.split(",")
                if key.endswith('_regex'):
                    urls = ['re:' + url for url in urls]

                if permission:
                    # In case of new regex, save the urls, to add a new time in the additional_urls
                    # In case of new urls, we do the same thing but inversed
                    if key.endswith('_regex'):
                        # List of urls to save
                        current_urls_or_regex = [url for url in permission['additional_urls'] if not url.startswith('re:')]
                    else:
                        # List of regex to save
                        current_urls_or_regex = [url for url in permission['additional_urls'] if url.startswith('re:')]

                    new_urls = urls + current_urls_or_regex
                    # We need to clear urls because in the old setting the new setting override the old one and dont just add some urls
                    permission_url(permission_name, clear_urls=True, sync_perm=False)
                    permission_url(permission_name, add_url=new_urls)
                else:
                    from yunohost.utils.legacy import legacy_permission_label
                    # Let's create a "special" permission for the legacy settings
                    permission_create(permission=permission_name,
                                      # FIXME find a way to limit to only the user allowed to the main permission
                                      allowed=['all_users'] if key.startswith('protected_') else ['all_users', 'visitors'],
                                      url=None,
                                      additional_urls=urls,
                                      auth_header=not key.startswith('skipped_'),
                                      label=legacy_permission_label(app, key.split('_')[0]),
                                      show_tile=False,
                                      protected=True)

        return

    #
    # Regular setting management
    #

    # GET
    if value is None and not delete:
        return app_settings.get(key, None)

    # DELETE
    if delete:
        if key in app_settings:
            del app_settings[key]

    # SET
    else:
        if key in ['redirected_urls', 'redirected_regex']:
            value = yaml.load(value)
        app_settings[key] = value

    _set_app_settings(app, app_settings)


def app_register_url(app, domain, path):
    """
    Book/register a web path for a given app

    Keyword argument:
        app -- App which will use the web path
        domain -- The domain on which the app should be registered (e.g. your.domain.tld)
        path -- The path to be registered (e.g. /coffee)
    """
    from yunohost.permission import permission_url, user_permission_update, permission_sync_to_user

    domain, path = _normalize_domain_path(domain, path)

    # We cannot change the url of an app already installed simply by changing
    # the settings...

    if _is_installed(app):
        settings = _get_app_settings(app)
        if "path" in settings.keys() and "domain" in settings.keys():
            raise YunohostError('app_already_installed_cant_change_url')

    # Check the url is available
    _assert_no_conflicting_apps(domain, path)

    app_setting(app, 'domain', value=domain)
    app_setting(app, 'path', value=path)

    # Initially, the .main permission is created with no url at all associated
    # When the app register/books its web url, we also add the url '/'
    # (meaning the root of the app, domain.tld/path/)
    # and enable the tile to the SSO, and both of this should match 95% of apps
    # For more specific cases, the app is free to change / add urls or disable
    # the tile using the permission helpers.
    permission_url(app + ".main", url='/', sync_perm=False)
    user_permission_update(app + ".main", show_tile=True, sync_perm=False)
    permission_sync_to_user()


def app_ssowatconf():
    """
    Regenerate SSOwat configuration file


    """
    from yunohost.domain import domain_list, _get_maindomain
    from yunohost.permission import user_permission_list

    main_domain = _get_maindomain()
    domains = domain_list()['domains']
    all_permissions = user_permission_list(full=True, ignore_system_perms=True, absolute_urls=True)['permissions']

    permissions = {
        'core_skipped': {
            "users": [],
            "label": "Core permissions - skipped",
            "show_tile": False,
            "auth_header": False,
            "public": True,
            "uris":
            [domain + '/yunohost/admin' for domain in domains] +
            [domain + '/yunohost/api' for domain in domains] + [
                "re:^[^/]*/%.well%-known/ynh%-diagnosis/.*$",
                "re:^[^/]*/%.well%-known/acme%-challenge/.*$",
                "re:^[^/]*/%.well%-known/autoconfig/mail/config%-v1%.1%.xml.*$"
            ]
        }
    }
    redirected_regex = {main_domain + r'/yunohost[\/]?$': 'https://' + main_domain + '/yunohost/sso/'}
    redirected_urls = {}

    for app in _installed_apps():

        app_settings = read_yaml(APPS_SETTING_PATH + app + '/settings.yml')

        # Redirected
        redirected_urls.update(app_settings.get('redirected_urls', {}))
        redirected_regex.update(app_settings.get('redirected_regex', {}))

    # New permission system
    for perm_name, perm_info in all_permissions.items():

        uris = [] + ([perm_info['url']] if perm_info['url'] else []) + perm_info['additional_urls']

        # Ignore permissions for which there's no url defined
        if not uris:
            continue

        permissions[perm_name] = {
            "users": perm_info['corresponding_users'],
            "label": perm_info['label'],
            "show_tile": perm_info['show_tile'] and perm_info['url'] and (not perm_info["url"].startswith('re:')),
            "auth_header": perm_info['auth_header'],
            "public": "visitors" in perm_info["allowed"],
            "uris": uris
        }

    conf_dict = {
        'portal_domain': main_domain,
        'portal_path': '/yunohost/sso/',
        'additional_headers': {
            'Auth-User': 'uid',
            'Remote-User': 'uid',
            'Name': 'cn',
            'Email': 'mail'
        },
        'domains': domains,
        'redirected_urls': redirected_urls,
        'redirected_regex': redirected_regex,
        'permissions': permissions,
    }

    write_to_json('/etc/ssowat/conf.json', conf_dict, sort_keys=True, indent=4)

    from .utils.legacy import translate_legacy_rules_in_ssowant_conf_json_persistent
    translate_legacy_rules_in_ssowant_conf_json_persistent()

    logger.debug(m18n.n('ssowat_conf_generated'))


def app_change_label(app, new_label):
    from yunohost.permission import user_permission_update
    installed = _is_installed(app)
    if not installed:
        raise YunohostError('app_not_installed', app=app, all_apps=_get_all_installed_apps_id())
    logger.warning(m18n.n('app_label_deprecated'))
    user_permission_update(app + ".main", label=new_label)


# actions todo list:
# * docstring

def app_action_list(app):
    logger.warning(m18n.n('experimental_feature'))

    # this will take care of checking if the app is installed
    app_info_dict = app_info(app)

    return {
        "app": app,
        "app_name": app_info_dict["name"],
        "actions": _get_app_actions(app)
    }


@is_unit_operation()
def app_action_run(operation_logger, app, action, args=None):
    logger.warning(m18n.n('experimental_feature'))

    from yunohost.hook import hook_exec
    import tempfile

    # will raise if action doesn't exist
    actions = app_action_list(app)["actions"]
    actions = {x["id"]: x for x in actions}

    if action not in actions:
        raise YunohostError("action '%s' not available for app '%s', available actions are: %s" % (action, app, ", ".join(actions.keys())), raw_msg=True)

    operation_logger.start()

    action_declaration = actions[action]

    # Retrieve arguments list for install script
    args_dict = dict(urllib.parse.parse_qsl(args, keep_blank_values=True)) if args else {}
    args_odict = _parse_args_for_action(actions[action], args=args_dict)

    env_dict = _make_environment_for_app_script(app, args=args_odict, args_prefix="ACTION_")
    env_dict["YNH_ACTION"] = action

    _, path = tempfile.mkstemp()

    with open(path, "w") as script:
        script.write(action_declaration["command"])

    os.chmod(path, 700)

    if action_declaration.get("cwd"):
        cwd = action_declaration["cwd"].replace("$app", app)
    else:
        cwd = "/etc/yunohost/apps/" + app

    retcode = hook_exec(
        path,
        env=env_dict,
        chdir=cwd,
        user=action_declaration.get("user", "root"),
    )[0]

    if retcode not in action_declaration.get("accepted_return_codes", [0]):
        msg = "Error while executing action '%s' of app '%s': return code %s" % (action, app, retcode)
        operation_logger.error(msg)
        raise YunohostError(msg, raw_msg=True)

    os.remove(path)

    operation_logger.success()
    return logger.success("Action successed!")


# Config panel todo list:
# * docstrings
# * merge translations on the json once the workflow is in place
@is_unit_operation()
def app_config_show_panel(operation_logger, app):
    logger.warning(m18n.n('experimental_feature'))

    from yunohost.hook import hook_exec

    # this will take care of checking if the app is installed
    app_info_dict = app_info(app)

    operation_logger.start()
    config_panel = _get_app_config_panel(app)
    config_script = os.path.join(APPS_SETTING_PATH, app, 'scripts', 'config')

    app_id, app_instance_nb = _parse_app_instance_name(app)

    if not config_panel or not os.path.exists(config_script):
        return {
            "app_id": app_id,
            "app": app,
            "app_name": app_info_dict["name"],
            "config_panel": [],
        }

    env = {
        "YNH_APP_ID": app_id,
        "YNH_APP_INSTANCE_NAME": app,
        "YNH_APP_INSTANCE_NUMBER": str(app_instance_nb),
    }

    return_code, parsed_values = hook_exec(config_script,
                                           args=["show"],
                                           env=env,
                                           return_format="plain_dict"
                                           )

    if return_code != 0:
        raise Exception("script/config show return value code: %s (considered as an error)", return_code)

    logger.debug("Generating global variables:")
    for tab in config_panel.get("panel", []):
        tab_id = tab["id"]  # this makes things easier to debug on crash
        for section in tab.get("sections", []):
            section_id = section["id"]
            for option in section.get("options", []):
                option_name = option["name"]
                generated_name = ("YNH_CONFIG_%s_%s_%s" % (tab_id, section_id, option_name)).upper()
                option["name"] = generated_name
                logger.debug(" * '%s'.'%s'.'%s' -> %s", tab.get("name"), section.get("name"), option.get("name"), generated_name)

                if generated_name in parsed_values:
                    # code is not adapted for that so we have to mock expected format :/
                    if option.get("type") == "boolean":
                        if parsed_values[generated_name].lower() in ("true", "1", "y"):
                            option["default"] = parsed_values[generated_name]
                        else:
                            del option["default"]
                    else:
                        option["default"] = parsed_values[generated_name]

                    args_dict = _parse_args_in_yunohost_format(
                        {option["name"]: parsed_values[generated_name]},
                        [option]
                    )
                    option["default"] = args_dict[option["name"]][0]
                else:
                    logger.debug("Variable '%s' is not declared by config script, using default", generated_name)
                    # do nothing, we'll use the default if present

    return {
        "app_id": app_id,
        "app": app,
        "app_name": app_info_dict["name"],
        "config_panel": config_panel,
        "logs": operation_logger.success(),
    }


@is_unit_operation()
def app_config_apply(operation_logger, app, args):
    logger.warning(m18n.n('experimental_feature'))

    from yunohost.hook import hook_exec

    installed = _is_installed(app)
    if not installed:
        raise YunohostError('app_not_installed', app=app, all_apps=_get_all_installed_apps_id())

    config_panel = _get_app_config_panel(app)
    config_script = os.path.join(APPS_SETTING_PATH, app, 'scripts', 'config')

    if not config_panel or not os.path.exists(config_script):
        # XXX real exception
        raise Exception("Not config-panel.json nor scripts/config")

    operation_logger.start()
    app_id, app_instance_nb = _parse_app_instance_name(app)
    env = {
        "YNH_APP_ID": app_id,
        "YNH_APP_INSTANCE_NAME": app,
        "YNH_APP_INSTANCE_NUMBER": str(app_instance_nb),
    }
    args = dict(urllib.parse.parse_qsl(args, keep_blank_values=True)) if args else {}

    for tab in config_panel.get("panel", []):
        tab_id = tab["id"]  # this makes things easier to debug on crash
        for section in tab.get("sections", []):
            section_id = section["id"]
            for option in section.get("options", []):
                option_name = option["name"]
                generated_name = ("YNH_CONFIG_%s_%s_%s" % (tab_id, section_id, option_name)).upper()

                if generated_name in args:
                    logger.debug("include into env %s=%s", generated_name, args[generated_name])
                    env[generated_name] = args[generated_name]
                else:
                    logger.debug("no value for key id %s", generated_name)

    # for debug purpose
    for key in args:
        if key not in env:
            logger.warning("Ignore key '%s' from arguments because it is not in the config", key)

    return_code = hook_exec(config_script,
                            args=["apply"],
                            env=env,
                            )[0]

    if return_code != 0:
        msg = "'script/config apply' return value code: %s (considered as an error)" % return_code
        operation_logger.error(msg)
        raise Exception(msg)

    logger.success("Config updated as expected")
    return {
        "app": app,
        "logs": operation_logger.success(),
    }


def _get_all_installed_apps_id():
    """
    Return something like:
       ' * app1
         * app2
         * ...'
    """

    all_apps_ids = sorted(_installed_apps())

    all_apps_ids_formatted = "\n * ".join(all_apps_ids)
    all_apps_ids_formatted = "\n * " + all_apps_ids_formatted

    return all_apps_ids_formatted


def _get_app_actions(app_id):
    "Get app config panel stored in json or in toml"
    actions_toml_path = os.path.join(APPS_SETTING_PATH, app_id, 'actions.toml')
    actions_json_path = os.path.join(APPS_SETTING_PATH, app_id, 'actions.json')

    # sample data to get an idea of what is going on
    # this toml extract:
    #

    # [restart_service]
    # name = "Restart service"
    # command = "echo pouet $YNH_ACTION_SERVICE"
    # user = "root"  # optional
    # cwd = "/" # optional
    # accepted_return_codes = [0, 1, 2, 3]  # optional
    # description.en = "a dummy stupid exemple or restarting a service"
    #
    #     [restart_service.arguments.service]
    #     type = "string",
    #     ask.en = "service to restart"
    #     example = "nginx"
    #
    # will be parsed into this:
    #
    # OrderedDict([(u'restart_service',
    #               OrderedDict([(u'name', u'Restart service'),
    #                            (u'command', u'echo pouet $YNH_ACTION_SERVICE'),
    #                            (u'user', u'root'),
    #                            (u'cwd', u'/'),
    #                            (u'accepted_return_codes', [0, 1, 2, 3]),
    #                            (u'description',
    #                             OrderedDict([(u'en',
    #                                           u'a dummy stupid exemple or restarting a service')])),
    #                            (u'arguments',
    #                             OrderedDict([(u'service',
    #                                           OrderedDict([(u'type', u'string'),
    #                                                        (u'ask',
    #                                                         OrderedDict([(u'en',
    #                                                                       u'service to restart')])),
    #                                                        (u'example',
    #                                                         u'nginx')]))]))])),
    #
    #
    # and needs to be converted into this:
    #
    # [{u'accepted_return_codes': [0, 1, 2, 3],
    #   u'arguments': [{u'ask': {u'en': u'service to restart'},
    #     u'example': u'nginx',
    #     u'name': u'service',
    #     u'type': u'string'}],
    #   u'command': u'echo pouet $YNH_ACTION_SERVICE',
    #   u'cwd': u'/',
    #   u'description': {u'en': u'a dummy stupid exemple or restarting a service'},
    #   u'id': u'restart_service',
    #   u'name': u'Restart service',
    #   u'user': u'root'}]

    if os.path.exists(actions_toml_path):
        toml_actions = toml.load(open(actions_toml_path, "r"), _dict=OrderedDict)

        # transform toml format into json format
        actions = []

        for key, value in toml_actions.items():
            action = dict(**value)
            action["id"] = key

            arguments = []
            for argument_name, argument in value.get("arguments", {}).items():
                argument = dict(**argument)
                argument["name"] = argument_name

                arguments.append(argument)

            action["arguments"] = arguments
            actions.append(action)

        return actions

    elif os.path.exists(actions_json_path):
        return json.load(open(actions_json_path))

    return None


def _get_app_config_panel(app_id):
    "Get app config panel stored in json or in toml"
    config_panel_toml_path = os.path.join(APPS_SETTING_PATH, app_id, 'config_panel.toml')
    config_panel_json_path = os.path.join(APPS_SETTING_PATH, app_id, 'config_panel.json')

    # sample data to get an idea of what is going on
    # this toml extract:
    #
    # version = "0.1"
    # name = "Unattended-upgrades configuration panel"
    #
    # [main]
    # name = "Unattended-upgrades configuration"
    #
    #     [main.unattended_configuration]
    #     name = "50unattended-upgrades configuration file"
    #
    #         [main.unattended_configuration.upgrade_level]
    #         name = "Choose the sources of packages to automatically upgrade."
    #         default = "Security only"
    #         type = "text"
    #         help = "We can't use a choices field for now. In the meantime please choose between one of this values:<br>Security only, Security and updates."
    #         # choices = ["Security only", "Security and updates"]

    #         [main.unattended_configuration.ynh_update]
    #         name = "Would you like to update YunoHost packages automatically ?"
    #         type = "bool"
    #         default = true
    #
    # will be parsed into this:
    #
    # OrderedDict([(u'version', u'0.1'),
    #              (u'name', u'Unattended-upgrades configuration panel'),
    #              (u'main',
    #               OrderedDict([(u'name', u'Unattended-upgrades configuration'),
    #                            (u'unattended_configuration',
    #                             OrderedDict([(u'name',
    #                                           u'50unattended-upgrades configuration file'),
    #                                          (u'upgrade_level',
    #                                           OrderedDict([(u'name',
    #                                                         u'Choose the sources of packages to automatically upgrade.'),
    #                                                        (u'default',
    #                                                         u'Security only'),
    #                                                        (u'type', u'text'),
    #                                                        (u'help',
    #                                                         u"We can't use a choices field for now. In the meantime please choose between one of this values:<br>Security only, Security and updates.")])),
    #                                          (u'ynh_update',
    #                                           OrderedDict([(u'name',
    #                                                         u'Would you like to update YunoHost packages automatically ?'),
    #                                                        (u'type', u'bool'),
    #                                                        (u'default', True)])),
    #
    # and needs to be converted into this:
    #
    # {u'name': u'Unattended-upgrades configuration panel',
    #  u'panel': [{u'id': u'main',
    #    u'name': u'Unattended-upgrades configuration',
    #    u'sections': [{u'id': u'unattended_configuration',
    #      u'name': u'50unattended-upgrades configuration file',
    #      u'options': [{u'//': u'"choices" : ["Security only", "Security and updates"]',
    #        u'default': u'Security only',
    #        u'help': u"We can't use a choices field for now. In the meantime please choose between one of this values:<br>Security only, Security and updates.",
    #        u'id': u'upgrade_level',
    #        u'name': u'Choose the sources of packages to automatically upgrade.',
    #        u'type': u'text'},
    #       {u'default': True,
    #        u'id': u'ynh_update',
    #        u'name': u'Would you like to update YunoHost packages automatically ?',
    #        u'type': u'bool'},

    if os.path.exists(config_panel_toml_path):
        toml_config_panel = toml.load(open(config_panel_toml_path, "r"), _dict=OrderedDict)

        # transform toml format into json format
        config_panel = {
            "name": toml_config_panel["name"],
            "version": toml_config_panel["version"],
            "panel": [],
        }

        panels = [key_value for key_value in toml_config_panel.items() if key_value[0] not in ("name", "version") and isinstance(key_value[1], OrderedDict)]

        for key, value in panels:
            panel = {
                "id": key,
                "name": value["name"],
                "sections": [],
            }

            sections = [k_v1 for k_v1 in value.items() if k_v1[0] not in ("name",) and isinstance(k_v1[1], OrderedDict)]

            for section_key, section_value in sections:
                section = {
                    "id": section_key,
                    "name": section_value["name"],
                    "options": [],
                }

                options = [k_v for k_v in section_value.items() if k_v[0] not in ("name",) and isinstance(k_v[1], OrderedDict)]

                for option_key, option_value in options:
                    option = dict(option_value)
                    option["name"] = option_key
                    option["ask"] = {"en": option["ask"]}
                    if "help" in option:
                        option["help"] = {"en": option["help"]}
                    section["options"].append(option)

                panel["sections"].append(section)

            config_panel["panel"].append(panel)

        return config_panel

    elif os.path.exists(config_panel_json_path):
        return json.load(open(config_panel_json_path))

    return None


def _get_app_settings(app_id):
    """
    Get settings of an installed app

    Keyword arguments:
        app_id -- The app id

    """
    if not _is_installed(app_id):
        raise YunohostError('app_not_installed', app=app_id, all_apps=_get_all_installed_apps_id())
    try:
        with open(os.path.join(
                APPS_SETTING_PATH, app_id, 'settings.yml')) as f:
            settings = yaml.load(f)
        # If label contains unicode char, this may later trigger issues when building strings...
        # FIXME: this should be propagated to read_yaml so that this fix applies everywhere I think...
<<<<<<< HEAD
        settings = {k: v for k, v in settings.items()}
=======
        settings = {k: _encode_string(v) for k, v in settings.items()}

        # Stupid fix for legacy bullshit
        # In the past, some setups did not have proper normalization for app domain/path
        # Meaning some setups (as of January 2021) still have path=/foobar/ (with a trailing slash)
        # resulting in stupid issue unless apps using ynh_app_normalize_path_stuff
        # So we yolofix the settings if such an issue is found >_>
        # A simple call  to `yunohost app list` (which happens quite often) should be enough
        # to migrate all app settings ... so this can probably be removed once we're past Bullseye...
        if settings.get("path") != "/" and (settings.get("path", "").endswith("/") or not settings.get("path", "/").startswith("/")):
            settings["path"] = "/" + settings["path"].strip("/")
            _set_app_settings(app_id, settings)

>>>>>>> 99ab7c64
        if app_id == settings['id']:
            return settings
    except (IOError, TypeError, KeyError):
        logger.error(m18n.n('app_not_correctly_installed',
                            app=app_id))
    return {}


def _set_app_settings(app_id, settings):
    """
    Set settings of an app

    Keyword arguments:
        app_id -- The app id
        settings -- Dict with app settings

    """
    with open(os.path.join(
            APPS_SETTING_PATH, app_id, 'settings.yml'), 'w') as f:
        yaml.safe_dump(settings, f, default_flow_style=False)


def _extract_app_from_file(path, remove=False):
    """
    Unzip or untar application tarball in APP_TMP_FOLDER, or copy it from a directory

    Keyword arguments:
        path -- Path of the tarball or directory
        remove -- Remove the tarball after extraction

    Returns:
        Dict manifest

    """
    logger.debug(m18n.n('extracting'))

    if os.path.exists(APP_TMP_FOLDER):
        shutil.rmtree(APP_TMP_FOLDER)
    os.makedirs(APP_TMP_FOLDER)

    path = os.path.abspath(path)

    if ".zip" in path:
        extract_result = os.system('unzip %s -d %s > /dev/null 2>&1' % (path, APP_TMP_FOLDER))
        if remove:
            os.remove(path)
    elif ".tar" in path:
        extract_result = os.system('tar -xf %s -C %s > /dev/null 2>&1' % (path, APP_TMP_FOLDER))
        if remove:
            os.remove(path)
    elif os.path.isdir(path):
        shutil.rmtree(APP_TMP_FOLDER)
        if path[-1] != '/':
            path = path + '/'
        extract_result = os.system('cp -a "%s" %s' % (path, APP_TMP_FOLDER))
    else:
        extract_result = 1

    if extract_result != 0:
        raise YunohostError('app_extraction_failed')

    try:
        extracted_app_folder = APP_TMP_FOLDER
        if len(os.listdir(extracted_app_folder)) == 1:
            for folder in os.listdir(extracted_app_folder):
                extracted_app_folder = extracted_app_folder + '/' + folder
        manifest = _get_manifest_of_app(extracted_app_folder)
        manifest['lastUpdate'] = int(time.time())
    except IOError:
        raise YunohostError('app_install_files_invalid')
    except ValueError as e:
        raise YunohostError('app_manifest_invalid', error=e)

    logger.debug(m18n.n('done'))

    manifest['remote'] = {'type': 'file', 'path': path}
    return manifest, extracted_app_folder


def _get_manifest_of_app(path):
    "Get app manifest stored in json or in toml"

    # sample data to get an idea of what is going on
    # this toml extract:
    #
    # license = "free"
    # url = "https://example.com"
    # multi_instance = true
    # version = "1.0~ynh1"
    # packaging_format = 1
    # services = ["nginx", "php7.0-fpm", "mysql"]
    # id = "ynhexample"
    # name = "YunoHost example app"
    #
    # [requirements]
    # yunohost = ">= 3.5"
    #
    # [maintainer]
    # url = "http://example.com"
    # name = "John doe"
    # email = "john.doe@example.com"
    #
    # [description]
    # fr = "Exemple de package d'application pour YunoHost."
    # en = "Example package for YunoHost application."
    #
    # [arguments]
    #     [arguments.install.domain]
    #     type = "domain"
    #     example = "example.com"
    #         [arguments.install.domain.ask]
    #         fr = "Choisissez un nom de domaine pour ynhexample"
    #         en = "Choose a domain name for ynhexample"
    #
    # will be parsed into this:
    #
    # OrderedDict([(u'license', u'free'),
    #              (u'url', u'https://example.com'),
    #              (u'multi_instance', True),
    #              (u'version', u'1.0~ynh1'),
    #              (u'packaging_format', 1),
    #              (u'services', [u'nginx', u'php7.0-fpm', u'mysql']),
    #              (u'id', u'ynhexample'),
    #              (u'name', u'YunoHost example app'),
    #              (u'requirements', OrderedDict([(u'yunohost', u'>= 3.5')])),
    #              (u'maintainer',
    #               OrderedDict([(u'url', u'http://example.com'),
    #                            (u'name', u'John doe'),
    #                            (u'email', u'john.doe@example.com')])),
    #              (u'description',
    #               OrderedDict([(u'fr',
    #                             u"Exemple de package d'application pour YunoHost."),
    #                            (u'en',
    #                             u'Example package for YunoHost application.')])),
    #              (u'arguments',
    #               OrderedDict([(u'install',
    #                             OrderedDict([(u'domain',
    #                                           OrderedDict([(u'type', u'domain'),
    #                                                        (u'example',
    #                                                         u'example.com'),
    #                                                        (u'ask',
    #                                                         OrderedDict([(u'fr',
    #                                                                       u'Choisissez un nom de domaine pour ynhexample'),
    #                                                                      (u'en',
    #                                                                       u'Choose a domain name for ynhexample')]))])),
    #
    # and needs to be converted into this:
    #
    # {
    #     "name": "YunoHost example app",
    #     "id": "ynhexample",
    #     "packaging_format": 1,
    #     "description": {
    #     ¦   "en": "Example package for YunoHost application.",
    #     ¦   "fr": "Exemple de package d’application pour YunoHost."
    #     },
    #     "version": "1.0~ynh1",
    #     "url": "https://example.com",
    #     "license": "free",
    #     "maintainer": {
    #     ¦   "name": "John doe",
    #     ¦   "email": "john.doe@example.com",
    #     ¦   "url": "http://example.com"
    #     },
    #     "requirements": {
    #     ¦   "yunohost": ">= 3.5"
    #     },
    #     "multi_instance": true,
    #     "services": [
    #     ¦   "nginx",
    #     ¦   "php7.0-fpm",
    #     ¦   "mysql"
    #     ],
    #     "arguments": {
    #     ¦   "install" : [
    #     ¦   ¦   {
    #     ¦   ¦   ¦   "name": "domain",
    #     ¦   ¦   ¦   "type": "domain",
    #     ¦   ¦   ¦   "ask": {
    #     ¦   ¦   ¦   ¦   "en": "Choose a domain name for ynhexample",
    #     ¦   ¦   ¦   ¦   "fr": "Choisissez un nom de domaine pour ynhexample"
    #     ¦   ¦   ¦   },
    #     ¦   ¦   ¦   "example": "example.com"
    #     ¦   ¦   },

    if os.path.exists(os.path.join(path, "manifest.toml")):
        manifest_toml = read_toml(os.path.join(path, "manifest.toml"))

        manifest = manifest_toml.copy()

        install_arguments = []
        for name, values in manifest_toml.get("arguments", {}).get("install", {}).items():
            args = values.copy()
            args["name"] = name

            install_arguments.append(args)

        manifest["arguments"]["install"] = install_arguments

    elif os.path.exists(os.path.join(path, "manifest.json")):
        manifest = read_json(os.path.join(path, "manifest.json"))
    else:
        raise YunohostError("There doesn't seem to be any manifest file in %s ... It looks like an app was not correctly installed/removed." % path, raw_msg=True)

    manifest["arguments"] = _set_default_ask_questions(manifest.get("arguments", {}))
    return manifest


def _set_default_ask_questions(arguments):

    # arguments is something like
    # { "install": [
    #       { "name": "domain",
    #         "type": "domain",
    #         ....
    #       },
    #       { "name": "path",
    #         "type": "path"
    #         ...
    #       },
    #       ...
    #   ],
    #  "upgrade": [ ... ]
    # }

    # We set a default for any question with these matching (type, name)
    #                           type       namei
    # N.B. : this is only for install script ... should be reworked for other
    # scripts if we supports args for other scripts in the future...
    questions_with_default = [("domain", "domain"),      # i18n: app_manifest_install_ask_domain
                              ("path", "path"),          # i18n: app_manifest_install_ask_path
                              ("password", "password"),  # i18n: app_manifest_install_ask_password
                              ("user", "admin"),         # i18n: app_manifest_install_ask_admin
                              ("boolean", "is_public")]  # i18n: app_manifest_install_ask_is_public

    for script_name, arg_list in arguments.items():

        # We only support questions for install so far, and for other
        if script_name != "install":
            continue

        for arg in arg_list:

            # Do not override 'ask' field if provided by app ?... Or shall we ?
            # if "ask" in arg:
            #    continue

            # If this arg corresponds to a question with default ask message...
            if any((arg.get("type"), arg["name"]) == question for question in questions_with_default):
                # The key is for example "app_manifest_install_ask_domain"
                key = "app_manifest_%s_ask_%s" % (script_name, arg["name"])
                arg["ask"] = m18n.n(key)

    return arguments


def _get_git_last_commit_hash(repository, reference='HEAD'):
    """
    Attempt to retrieve the last commit hash of a git repository

    Keyword arguments:
        repository -- The URL or path of the repository

    """
    try:
        cmd = "git ls-remote --exit-code {0} {1} | awk '{{print $1}}'"\
            .format(repository, reference)
        commit = check_output(cmd)
    except subprocess.CalledProcessError:
        logger.exception("unable to get last commit from %s", repository)
        raise ValueError("Unable to get last commit with git")
    else:
        return commit.strip()


def _fetch_app_from_git(app):
    """
    Unzip or untar application tarball in APP_TMP_FOLDER

    Keyword arguments:
        app -- App_id or git repo URL

    Returns:
        Dict manifest

    """
    extracted_app_folder = APP_TMP_FOLDER

    app_tmp_archive = '{0}.zip'.format(extracted_app_folder)
    if os.path.exists(extracted_app_folder):
        shutil.rmtree(extracted_app_folder)
    if os.path.exists(app_tmp_archive):
        os.remove(app_tmp_archive)

    logger.debug(m18n.n('downloading'))

    # Extract URL, branch and revision to download
    if ('@' in app) or ('http://' in app) or ('https://' in app):
        url = app
        branch = 'master'
        if "/tree/" in url:
            url, branch = url.split("/tree/", 1)
        revision = 'HEAD'
    else:
        app_dict = _load_apps_catalog()["apps"]

        app_id, _ = _parse_app_instance_name(app)

        if app_id not in app_dict:
            raise YunohostError('app_unknown')
        elif 'git' not in app_dict[app_id]:
            raise YunohostError('app_unsupported_remote_type')

        app_info = app_dict[app_id]
        url = app_info['git']['url']
        branch = app_info['git']['branch']
        revision = str(app_info['git']['revision'])

    # Download only this commit
    try:
        # We don't use git clone because, git clone can't download
        # a specific revision only
        run_commands([['git', 'init', extracted_app_folder]], shell=False)
        run_commands([
            ['git', 'remote', 'add', 'origin', url],
            ['git', 'fetch', '--depth=1', 'origin',
                branch if revision == 'HEAD' else revision],
            ['git', 'reset', '--hard', 'FETCH_HEAD']
        ], cwd=extracted_app_folder, shell=False)
        manifest = _get_manifest_of_app(extracted_app_folder)
    except subprocess.CalledProcessError:
        raise YunohostError('app_sources_fetch_failed')
    except ValueError as e:
        raise YunohostError('app_manifest_invalid', error=e)
    else:
        logger.debug(m18n.n('done'))

    # Store remote repository info into the returned manifest
    manifest['remote'] = {'type': 'git', 'url': url, 'branch': branch}
    if revision == 'HEAD':
        try:
            manifest['remote']['revision'] = _get_git_last_commit_hash(url, branch)
        except Exception as e:
            logger.debug("cannot get last commit hash because: %s ", e)
    else:
        manifest['remote']['revision'] = revision
        manifest['lastUpdate'] = app_info['lastUpdate']

    return manifest, extracted_app_folder


def _installed_instance_number(app, last=False):
    """
    Check if application is installed and return instance number

    Keyword arguments:
        app -- id of App to check
        last -- Return only last instance number

    Returns:
        Number of last installed instance | List or instances

    """
    if last:
        number = 0
        try:
            installed_apps = os.listdir(APPS_SETTING_PATH)
        except OSError:
            os.makedirs(APPS_SETTING_PATH)
            return 0

        for installed_app in installed_apps:
            if number == 0 and app == installed_app:
                number = 1
            elif '__' in installed_app:
                if app == installed_app[:installed_app.index('__')]:
                    if int(installed_app[installed_app.index('__') + 2:]) > number:
                        number = int(installed_app[installed_app.index('__') + 2:])

        return number

    else:
        instance_number_list = []
        instances_dict = app_map(app=app, raw=True)
        for key, domain in instances_dict.items():
            for key, path in domain.items():
                instance_number_list.append(path['instance'])

        return sorted(instance_number_list)


def _is_installed(app):
    """
    Check if application is installed

    Keyword arguments:
        app -- id of App to check

    Returns:
        Boolean

    """
    return os.path.isdir(APPS_SETTING_PATH + app)


def _installed_apps():
    return os.listdir(APPS_SETTING_PATH)


def _value_for_locale(values):
    """
    Return proper value for current locale

    Keyword arguments:
        values -- A dict of values associated to their locale

    Returns:
        An utf-8 encoded string

    """
    if not isinstance(values, dict):
        return values

    for lang in [m18n.locale, m18n.default_locale]:
        try:
            return values[lang]
        except KeyError:
            continue

    # Fallback to first value
    return list(values.values())[0]


def _check_manifest_requirements(manifest, app_instance_name):
    """Check if required packages are met from the manifest"""

    packaging_format = int(manifest.get('packaging_format', 0))
    if packaging_format not in [0, 1]:
        raise YunohostError("app_packaging_format_not_supported")

    requirements = manifest.get('requirements', dict())

    if not requirements:
        return

    logger.debug(m18n.n('app_requirements_checking', app=app_instance_name))

    # Iterate over requirements
    for pkgname, spec in requirements.items():
        if not packages.meets_version_specifier(pkgname, spec):
            version = packages.ynh_packages_version()[pkgname]["version"]
            raise YunohostError('app_requirements_unmeet',
                                pkgname=pkgname, version=version,
                                spec=spec, app=app_instance_name)


def _parse_args_from_manifest(manifest, action, args={}):
    """Parse arguments needed for an action from the manifest

    Retrieve specified arguments for the action from the manifest, and parse
    given args according to that. If some required arguments are not provided,
    its values will be asked if interaction is possible.
    Parsed arguments will be returned as an OrderedDict

    Keyword arguments:
        manifest -- The app manifest to use
        action -- The action to retrieve arguments for
        args -- A dictionnary of arguments to parse

    """
    if action not in manifest['arguments']:
        logger.debug("no arguments found for '%s' in manifest", action)
        return OrderedDict()

    action_args = manifest['arguments'][action]
    return _parse_args_in_yunohost_format(args, action_args)


def _parse_args_for_action(action, args={}):
    """Parse arguments needed for an action from the actions list

    Retrieve specified arguments for the action from the manifest, and parse
    given args according to that. If some required arguments are not provided,
    its values will be asked if interaction is possible.
    Parsed arguments will be returned as an OrderedDict

    Keyword arguments:
        action -- The action
        args -- A dictionnary of arguments to parse

    """
    args_dict = OrderedDict()

    if 'arguments' not in action:
        logger.debug("no arguments found for '%s' in manifest", action)
        return args_dict

    action_args = action['arguments']

    return _parse_args_in_yunohost_format(args, action_args)


class Question:
    "empty class to store questions information"


class YunoHostArgumentFormatParser(object):
    hide_user_input_in_prompt = False

    def parse_question(self, question, user_answers):
        parsed_question = Question()

        parsed_question.name = question['name']
        parsed_question.default = question.get('default', None)
        parsed_question.choices = question.get('choices', [])
        parsed_question.optional = question.get('optional', False)
        parsed_question.ask = question.get('ask')
        parsed_question.value = user_answers.get(parsed_question.name)

        if parsed_question.ask is None:
            parsed_question.ask = "Enter value for '%s':" % parsed_question.name

        # Empty value is parsed as empty string
        if parsed_question.default == "":
            parsed_question.default = None

        return parsed_question

    def parse(self, question, user_answers):
        question = self.parse_question(question, user_answers)

        if question.value is None:
            text_for_user_input_in_cli = self._format_text_for_user_input_in_cli(question)

            try:
                question.value = msignals.prompt(text_for_user_input_in_cli, self.hide_user_input_in_prompt)
            except NotImplementedError:
                question.value = None

        # we don't have an answer, check optional and default_value
        if question.value is None or question.value == '':
            if not question.optional and question.default is None:
                raise YunohostError('app_argument_required', name=question.name)
            else:
                question.value = getattr(self, "default_value", None) if question.default is None else question.default

        # we have an answer, do some post checks
        if question.value is not None:
            if question.choices and question.value not in question.choices:
                self._raise_invalid_answer(question)

        # this is done to enforce a certain formating like for boolean
        # by default it doesn't do anything
        question.value = self._post_parse_value(question)

        return (question.value, self.argument_type)

    def _raise_invalid_answer(self, question):
        raise YunohostError('app_argument_choice_invalid', name=question.name,
                            choices=', '.join(question.choices))

    def _format_text_for_user_input_in_cli(self, question):
        text_for_user_input_in_cli = _value_for_locale(question.ask)

        if question.choices:
            text_for_user_input_in_cli += ' [{0}]'.format(' | '.join(question.choices))

        if question.default is not None:
            text_for_user_input_in_cli += ' (default: {0})'.format(question.default)

        return text_for_user_input_in_cli

    def _post_parse_value(self, question):
        return question.value


class StringArgumentParser(YunoHostArgumentFormatParser):
    argument_type = "string"
    default_value = ""


class PasswordArgumentParser(YunoHostArgumentFormatParser):
    hide_user_input_in_prompt = True
    argument_type = "password"
    default_value = ""
    forbidden_chars = "{}"

    def parse_question(self, question, user_answers):
        question = super(PasswordArgumentParser, self).parse_question(question, user_answers)

        if question.default is not None:
            raise YunohostError('app_argument_password_no_default', name=question.name)

        return question

    def _post_parse_value(self, question):
        if any(char in question.value for char in self.forbidden_chars):
            raise YunohostError('pattern_password_app', forbidden_chars=self.forbidden_chars)

        # If it's an optional argument the value should be empty or strong enough
        if not question.optional or question.value:
            from yunohost.utils.password import assert_password_is_strong_enough
            assert_password_is_strong_enough('user', question.value)

        return super(PasswordArgumentParser, self)._post_parse_value(question)


class PathArgumentParser(YunoHostArgumentFormatParser):
    argument_type = "path"
    default_value = ""


class BooleanArgumentParser(YunoHostArgumentFormatParser):
    argument_type = "boolean"
    default_value = False

    def parse_question(self, question, user_answers):
        question = super(BooleanArgumentParser, self).parse_question(question, user_answers)

        if question.default is None:
            question.default = False

        return question

    def _format_text_for_user_input_in_cli(self, question):
        text_for_user_input_in_cli = _value_for_locale(question.ask)

        text_for_user_input_in_cli += " [yes | no]"

        if question.default is not None:
            formatted_default = "yes" if question.default else "no"
            text_for_user_input_in_cli += ' (default: {0})'.format(formatted_default)

        return text_for_user_input_in_cli

    def _post_parse_value(self, question):
        if isinstance(question.value, bool):
            return 1 if question.value else 0

        if str(question.value).lower() in ["1", "yes", "y", "true"]:
            return 1

        if str(question.value).lower() in ["0", "no", "n", "false"]:
            return 0

        raise YunohostError('app_argument_choice_invalid', name=question.name,
                            choices='yes, no, y, n, 1, 0')


class DomainArgumentParser(YunoHostArgumentFormatParser):
    argument_type = "domain"

    def parse_question(self, question, user_answers):
        from yunohost.domain import domain_list, _get_maindomain

        question = super(DomainArgumentParser, self).parse_question(question, user_answers)

        if question.default is None:
            question.default = _get_maindomain()

        question.choices = domain_list()["domains"]

        return question

    def _raise_invalid_answer(self, question):
        raise YunohostError('app_argument_invalid', name=question.name,
                            error=m18n.n('domain_unknown'))


class UserArgumentParser(YunoHostArgumentFormatParser):
    argument_type = "user"

    def parse_question(self, question, user_answers):
        from yunohost.user import user_list, user_info
        from yunohost.domain import _get_maindomain

        question = super(UserArgumentParser, self).parse_question(question, user_answers)
        question.choices = user_list()["users"]
        if question.default is None:
            root_mail = "root@%s" % _get_maindomain()
            for user in question.choices.keys():
                if root_mail in user_info(user).get("mail-aliases", []):
                    question.default = user
                    break

        return question

    def _raise_invalid_answer(self, question):
        raise YunohostError('app_argument_invalid', name=question.name,
                            error=m18n.n('user_unknown', user=question.value))


class NumberArgumentParser(YunoHostArgumentFormatParser):
    argument_type = "number"
    default_value = ""

    def parse_question(self, question, user_answers):
        question = super(NumberArgumentParser, self).parse_question(question, user_answers)

        if question.default is None:
            question.default = 0

        return question

    def _post_parse_value(self, question):
        if isinstance(question.value, int):
            return super(NumberArgumentParser, self)._post_parse_value(question)

        if isinstance(question.value, str) and question.value.isdigit():
            return int(question.value)

        raise YunohostError('app_argument_invalid', name=question.name,
                            error=m18n.n('invalid_number'))


class DisplayTextArgumentParser(YunoHostArgumentFormatParser):
    argument_type = "display_text"

    def parse(self, question, user_answers):
        print(question["ask"])


ARGUMENTS_TYPE_PARSERS = {
    "string": StringArgumentParser,
    "password": PasswordArgumentParser,
    "path": PathArgumentParser,
    "boolean": BooleanArgumentParser,
    "domain": DomainArgumentParser,
    "user": UserArgumentParser,
    "number": NumberArgumentParser,
    "display_text": DisplayTextArgumentParser,
}


def _parse_args_in_yunohost_format(user_answers, argument_questions):
    """Parse arguments store in either manifest.json or actions.json or from a
    config panel against the user answers when they are present.

    Keyword arguments:
        user_answers -- a dictionnary of arguments from the user (generally
                        empty in CLI, filed from the admin interface)
        argument_questions -- the arguments description store in yunohost
                              format from actions.json/toml, manifest.json/toml
                              or config_panel.json/toml
    """
    parsed_answers_dict = OrderedDict()

    for question in argument_questions:
        parser = ARGUMENTS_TYPE_PARSERS[question.get("type", "string")]()

        answer = parser.parse(question=question, user_answers=user_answers)
        if answer is not None:
            parsed_answers_dict[question["name"]] = answer

    return parsed_answers_dict


def _validate_and_normalize_webpath(manifest, args_dict, app_folder):

    # If there's only one "domain" and "path", validate that domain/path
    # is an available url and normalize the path.

    domain_args = [(name, value[0]) for name, value in args_dict.items() if value[1] == "domain"]
    path_args = [(name, value[0]) for name, value in args_dict.items() if value[1] == "path"]

    if len(domain_args) == 1 and len(path_args) == 1:

        domain = domain_args[0][1]
        path = path_args[0][1]
        domain, path = _normalize_domain_path(domain, path)

        # Check the url is available
        _assert_no_conflicting_apps(domain, path)

        # (We save this normalized path so that the install script have a
        # standard path format to deal with no matter what the user inputted)
        args_dict[path_args[0][0]] = (path, "path")

    # This is likely to be a full-domain app...
    elif len(domain_args) == 1 and len(path_args) == 0:

        # Confirm that this is a full-domain app This should cover most cases
        # ...  though anyway the proper solution is to implement some mechanism
        # in the manifest for app to declare that they require a full domain
        # (among other thing) so that we can dynamically check/display this
        # requirement on the webadmin form and not miserably fail at submit time

        # Full-domain apps typically declare something like path_url="/" or path=/
        # and use ynh_webpath_register or yunohost_app_checkurl inside the install script
        install_script_content = open(os.path.join(app_folder, 'scripts/install')).read()

        if re.search(r"\npath(_url)?=[\"']?/[\"']?\n", install_script_content) \
           and re.search(r"(ynh_webpath_register|yunohost app checkurl)", install_script_content):

            domain = domain_args[0][1]
            _assert_no_conflicting_apps(domain, "/", full_domain=True)


def _normalize_domain_path(domain, path):

    # We want url to be of the format :
    #  some.domain.tld/foo

    # Remove http/https prefix if it's there
    if domain.startswith("https://"):
        domain = domain[len("https://"):]
    elif domain.startswith("http://"):
        domain = domain[len("http://"):]

    # Remove trailing slashes
    domain = domain.rstrip("/").lower()
    path = "/" + path.strip("/")

    return domain, path


def _get_conflicting_apps(domain, path, ignore_app=None):
    """
    Return a list of all conflicting apps with a domain/path (it can be empty)

    Keyword argument:
        domain -- The domain for the web path (e.g. your.domain.tld)
        path -- The path to check (e.g. /coffee)
        ignore_app -- An optional app id to ignore (c.f. the change_url usecase)
    """

    from yunohost.domain import domain_list

    domain, path = _normalize_domain_path(domain, path)

    # Abort if domain is unknown
    if domain not in domain_list()['domains']:
        raise YunohostError('domain_name_unknown', domain=domain)

    # Fetch apps map
    apps_map = app_map(raw=True)

    # Loop through all apps to check if path is taken by one of them
    conflicts = []
    if domain in apps_map:
        # Loop through apps
        for p, a in apps_map[domain].items():
            if a["id"] == ignore_app:
                continue
            if path == p:
                conflicts.append((p, a["id"], a["label"]))
            # We also don't want conflicts with other apps starting with
            # same name
            elif path.startswith(p) or p.startswith(path):
                conflicts.append((p, a["id"], a["label"]))

    return conflicts


def _assert_no_conflicting_apps(domain, path, ignore_app=None, full_domain=False):

    conflicts = _get_conflicting_apps(domain, path, ignore_app)

    if conflicts:
        apps = []
        for path, app_id, app_label in conflicts:
            apps.append(" * {domain:s}{path:s} → {app_label:s} ({app_id:s})".format(
                domain=domain,
                path=path,
                app_id=app_id,
                app_label=app_label,
            ))

        if full_domain:
            raise YunohostError('app_full_domain_unavailable', domain=domain)
        else:
            raise YunohostError('app_location_unavailable', apps="\n".join(apps))


def _make_environment_for_app_script(app, args={}, args_prefix="APP_ARG_"):

    app_setting_path = os.path.join(APPS_SETTING_PATH, app)

    manifest = _get_manifest_of_app(app_setting_path)
    app_id, app_instance_nb = _parse_app_instance_name(app)

    env_dict = {
        "YNH_APP_ID": app_id,
        "YNH_APP_INSTANCE_NAME": app,
        "YNH_APP_INSTANCE_NUMBER": str(app_instance_nb),
        "YNH_APP_MANIFEST_VERSION": manifest.get("version", "?")
    }

    for arg_name, arg_value_and_type in args.items():
        env_dict["YNH_%s%s" % (args_prefix, arg_name.upper())] = str(arg_value_and_type[0])

    return env_dict


def _parse_app_instance_name(app_instance_name):
    """
    Parse a Yunohost app instance name and extracts the original appid
    and the application instance number

    >>> _parse_app_instance_name('yolo') == ('yolo', 1)
    True
    >>> _parse_app_instance_name('yolo1') == ('yolo1', 1)
    True
    >>> _parse_app_instance_name('yolo__0') == ('yolo__0', 1)
    True
    >>> _parse_app_instance_name('yolo__1') == ('yolo', 1)
    True
    >>> _parse_app_instance_name('yolo__23') == ('yolo', 23)
    True
    >>> _parse_app_instance_name('yolo__42__72') == ('yolo__42', 72)
    True
    >>> _parse_app_instance_name('yolo__23qdqsd') == ('yolo__23qdqsd', 1)
    True
    >>> _parse_app_instance_name('yolo__23qdqsd56') == ('yolo__23qdqsd56', 1)
    True
    """
    match = re_app_instance_name.match(app_instance_name)
    assert match, "Could not parse app instance name : %s" % app_instance_name
    appid = match.groupdict().get('appid')
    app_instance_nb = int(match.groupdict().get('appinstancenb')) if match.groupdict().get('appinstancenb') is not None else 1
    return (appid, app_instance_nb)


#
# ############################### #
#  Applications list management   #
# ############################### #
#


def _initialize_apps_catalog_system():
    """
    This function is meant to intialize the apps_catalog system with YunoHost's default app catalog.

    It also creates the cron job that will update the list every day
    """

    default_apps_catalog_list = [{"id": "default", "url": APPS_CATALOG_DEFAULT_URL}]

    cron_job = []
    cron_job.append("#!/bin/bash")
    # We add a random delay between 0 and 60 min to avoid every instance fetching
    # the apps catalog at the same time every night
    cron_job.append("(sleep $((RANDOM%3600));")
    cron_job.append("yunohost tools update --apps > /dev/null) &")
    try:
        logger.debug("Initializing apps catalog system with YunoHost's default app list")
        write_to_yaml(APPS_CATALOG_CONF, default_apps_catalog_list)

        logger.debug("Installing apps catalog fetch daily cron job")
        write_to_file(APPS_CATALOG_CRON_PATH, '\n'.join(cron_job))
        chown(APPS_CATALOG_CRON_PATH, uid="root", gid="root")
        chmod(APPS_CATALOG_CRON_PATH, 0o755)
    except Exception as e:
        raise YunohostError("Could not initialize the apps catalog system... : %s" % str(e))

    logger.success(m18n.n("apps_catalog_init_success"))


def _read_apps_catalog_list():
    """
    Read the json corresponding to the list of apps catalogs
    """

    try:
        list_ = read_yaml(APPS_CATALOG_CONF)
        # Support the case where file exists but is empty
        # by returning [] if list_ is None
        return list_ if list_ else []
    except Exception as e:
        raise YunohostError("Could not read the apps_catalog list ... : %s" % str(e))


def _actual_apps_catalog_api_url(base_url):

    return "{base_url}/v{version}/apps.json".format(base_url=base_url, version=APPS_CATALOG_API_VERSION)


def _update_apps_catalog():
    """
    Fetches the json for each apps_catalog and update the cache

    apps_catalog_list is for example :
     [   {"id": "default", "url": "https://app.yunohost.org/default/"}  ]

    Then for each apps_catalog, the actual json URL to be fetched is like :
       https://app.yunohost.org/default/vX/apps.json

    And store it in :
        /var/cache/yunohost/repo/default.json
    """

    apps_catalog_list = _read_apps_catalog_list()

    logger.info(m18n.n("apps_catalog_updating"))

    # Create cache folder if needed
    if not os.path.exists(APPS_CATALOG_CACHE):
        logger.debug("Initialize folder for apps catalog cache")
        mkdir(APPS_CATALOG_CACHE, mode=0o750, parents=True, uid='root')

    for apps_catalog in apps_catalog_list:
        apps_catalog_id = apps_catalog["id"]
        actual_api_url = _actual_apps_catalog_api_url(apps_catalog["url"])

        # Fetch the json
        try:
            apps_catalog_content = download_json(actual_api_url)
        except Exception as e:
            raise YunohostError("apps_catalog_failed_to_download", apps_catalog=apps_catalog_id, error=str(e))

        # Remember the apps_catalog api version for later
        apps_catalog_content["from_api_version"] = APPS_CATALOG_API_VERSION

        # Save the apps_catalog data in the cache
        cache_file = "{cache_folder}/{list}.json".format(cache_folder=APPS_CATALOG_CACHE, list=apps_catalog_id)
        try:
            write_to_json(cache_file, apps_catalog_content)
        except Exception as e:
            raise YunohostError("Unable to write cache data for %s apps_catalog : %s" % (apps_catalog_id, str(e)))

    logger.success(m18n.n("apps_catalog_update_success"))


def _load_apps_catalog():
    """
    Read all the apps catalog cache files and build a single dict (merged_catalog)
    corresponding to all known apps and categories
    """

    merged_catalog = {
        "apps": {},
        "categories": []
    }

    for apps_catalog_id in [L["id"] for L in _read_apps_catalog_list()]:

        # Let's load the json from cache for this catalog
        cache_file = "{cache_folder}/{list}.json".format(cache_folder=APPS_CATALOG_CACHE, list=apps_catalog_id)

        try:
            apps_catalog_content = read_json(cache_file) if os.path.exists(cache_file) else None
        except Exception as e:
            raise YunohostError("Unable to read cache for apps_catalog %s : %s" % (cache_file, e), raw_msg=True)

        # Check that the version of the data matches version ....
        # ... otherwise it means we updated yunohost in the meantime
        # and need to update the cache for everything to be consistent
        if not apps_catalog_content or apps_catalog_content.get("from_api_version") != APPS_CATALOG_API_VERSION:
            logger.info(m18n.n("apps_catalog_obsolete_cache"))
            _update_apps_catalog()
            apps_catalog_content = read_json(cache_file)

        del apps_catalog_content["from_api_version"]

        # Add apps from this catalog to the output
        for app, info in apps_catalog_content["apps"].items():

            # (N.B. : there's a small edge case where multiple apps catalog could be listing the same apps ...
            #         in which case we keep only the first one found)
            if app in merged_catalog["apps"]:
                logger.warning("Duplicate app %s found between apps catalog %s and %s"
                               % (app, apps_catalog_id, merged_catalog["apps"][app]['repository']))
                continue

            info['repository'] = apps_catalog_id
            merged_catalog["apps"][app] = info

        # Annnnd categories
        merged_catalog["categories"] += apps_catalog_content["categories"]

    return merged_catalog

#
# ############################### #
#        Small utilities          #
# ############################### #
#


def is_true(arg):
    """
    Convert a string into a boolean

    Keyword arguments:
        arg -- The string to convert

    Returns:
        Boolean

    """
    if isinstance(arg, bool):
        return arg
    elif isinstance(arg, str):
        return arg.lower() in ['yes', 'true', 'on']
    else:
        logger.debug('arg should be a boolean or a string, got %r', arg)
        return True if arg else False


def unstable_apps():

    output = []

    for infos in app_list(full=True)["apps"]:

        if not infos.get("from_catalog") or infos.get("from_catalog").get("state") in ["inprogress", "notworking"]:
            output.append(infos["id"])

    return output


def _assert_system_is_sane_for_app(manifest, when):

    logger.debug("Checking that required services are up and running...")

    services = manifest.get("services", [])

    # Some apps use php-fpm or php5-fpm which is now php7.0-fpm
    def replace_alias(service):
        if service in ["php-fpm", "php5-fpm", "php7.0-fpm"]:
            return "php7.3-fpm"
        else:
            return service
    services = [replace_alias(s) for s in services]

    # We only check those, mostly to ignore "custom" services
    # (added by apps) and because those are the most popular
    # services
    service_filter = ["nginx", "php7.3-fpm", "mysql", "postfix"]
    services = [str(s) for s in services if s in service_filter]

    if "nginx" not in services:
        services = ["nginx"] + services
    if "fail2ban" not in services:
        services.append("fail2ban")

    # List services currently down and raise an exception if any are found
    faulty_services = [s for s in services if service_status(s)["status"] != "running"]
    if faulty_services:
        if when == "pre":
            raise YunohostError('app_action_cannot_be_ran_because_required_services_down',
                                services=', '.join(faulty_services))
        elif when == "post":
            raise YunohostError('app_action_broke_system',
                                services=', '.join(faulty_services))

    if packages.dpkg_is_broken():
        if when == "pre":
            raise YunohostError("dpkg_is_broken")
        elif when == "post":
            raise YunohostError("this_action_broke_dpkg")


LEGACY_PHP_VERSION_REPLACEMENTS = [
    ("/etc/php5", "/etc/php/7.3"),
    ("/etc/php/7.0", "/etc/php/7.3"),
    ("/var/run/php5-fpm", "/var/run/php/php7.3-fpm"),
    ("/var/run/php/php7.0-fpm", "/var/run/php/php7.3-fpm"),
    ("php5", "php7.3"),
    ("php7.0", "php7.3"),
    ('phpversion="${phpversion:-7.0}"', 'phpversion="${phpversion:-7.3}"'),  # Many helpers like the composer ones use 7.0 by default ...
    ('"$phpversion" == "7.0"', '$(bc <<< "$phpversion >= 7.3") -eq 1')  # patch ynh_install_php to refuse installing/removing php <= 7.3
]


def _patch_legacy_php_versions(app_folder):

    files_to_patch = []
    files_to_patch.extend(glob.glob("%s/conf/*" % app_folder))
    files_to_patch.extend(glob.glob("%s/scripts/*" % app_folder))
    files_to_patch.extend(glob.glob("%s/scripts/*/*" % app_folder))
    files_to_patch.extend(glob.glob("%s/scripts/.*" % app_folder))
    files_to_patch.append("%s/manifest.json" % app_folder)
    files_to_patch.append("%s/manifest.toml" % app_folder)

    for filename in files_to_patch:

        # Ignore non-regular files
        if not os.path.isfile(filename):
            continue

        c = "sed -i " \
            + "".join("-e 's@{pattern}@{replace}@g' ".format(pattern=p, replace=r) for p, r in LEGACY_PHP_VERSION_REPLACEMENTS) \
            + "%s" % filename
        os.system(c)


def _patch_legacy_php_versions_in_settings(app_folder):

    settings = read_yaml(os.path.join(app_folder, 'settings.yml'))

    if settings.get("fpm_config_dir") == "/etc/php/7.0/fpm":
        settings["fpm_config_dir"] = "/etc/php/7.3/fpm"
    if settings.get("fpm_service") == "php7.0-fpm":
        settings["fpm_service"] = "php7.3-fpm"
    if settings.get("phpversion") == "7.0":
        settings["phpversion"] = "7.3"

    # We delete these checksums otherwise the file will appear as manually modified
    list_to_remove = ["checksum__etc_php_7.0_fpm_pool",
                      "checksum__etc_nginx_conf.d"]
    settings = {k: v for k, v in settings.items()
                if not any(k.startswith(to_remove) for to_remove in list_to_remove)}

    write_to_yaml(app_folder + '/settings.yml', settings)


def _patch_legacy_helpers(app_folder):

    files_to_patch = []
    files_to_patch.extend(glob.glob("%s/scripts/*" % app_folder))
    files_to_patch.extend(glob.glob("%s/scripts/.*" % app_folder))

    stuff_to_replace = {
        # Replace
        #    sudo yunohost app initdb $db_user -p $db_pwd
        # by
        #    ynh_mysql_setup_db --db_user=$db_user --db_name=$db_user --db_pwd=$db_pwd
        "yunohost app initdb": {
            "pattern": r"(sudo )?yunohost app initdb \"?(\$\{?\w+\}?)\"?\s+-p\s\"?(\$\{?\w+\}?)\"?",
            "replace": r"ynh_mysql_setup_db --db_user=\2 --db_name=\2 --db_pwd=\3",
            "important": True
        },
        # Replace
        #    sudo yunohost app checkport whaterver
        # by
        #    ynh_port_available whatever
        "yunohost app checkport": {
            "pattern": r"(sudo )?yunohost app checkport",
            "replace": r"ynh_port_available",
            "important": True
        },
        # We can't migrate easily port-available
        # .. but at the time of writing this code, only two non-working apps are using it.
        "yunohost tools port-available": {"important": True},
        # Replace
        #    yunohost app checkurl "${domain}${path_url}" -a "${app}"
        # by
        #    ynh_webpath_register --app=${app} --domain=${domain} --path_url=${path_url}
        "yunohost app checkurl": {
            "pattern": r"(sudo )?yunohost app checkurl \"?(\$\{?\w+\}?)\/?(\$\{?\w+\}?)\"?\s+-a\s\"?(\$\{?\w+\}?)\"?",
            "replace": r"ynh_webpath_register --app=\4 --domain=\2 --path_url=\3",
            "important": True
        },
        # Remove
        #    Automatic diagnosis data from YunoHost
        #    __PRE_TAG1__$(yunohost tools diagnosis | ...)__PRE_TAG2__"
        #
        "yunohost tools diagnosis": {
            "pattern": r"(Automatic diagnosis data from YunoHost( *\n)*)? *(__\w+__)? *\$\(yunohost tools diagnosis.*\)(__\w+__)?",
            "replace": r"",
            "important": False
        },
        # Old $1, $2 in backup/restore scripts...
        "app=$2": {
            "only_for": ["scripts/backup", "scripts/restore"],
            "pattern": r"app=\$2",
            "replace": r"app=$YNH_APP_INSTANCE_NAME",
            "important": True
        },
        # Old $1, $2 in backup/restore scripts...
        "backup_dir=$1": {
            "only_for": ["scripts/backup", "scripts/restore"],
            "pattern": r"backup_dir=\$1",
            "replace": r"backup_dir=.",
            "important": True
        },
        # Old $1, $2 in backup/restore scripts...
        "restore_dir=$1": {
            "only_for": ["scripts/restore"],
            "pattern": r"restore_dir=\$1",
            "replace": r"restore_dir=.",
            "important": True
        },
        # Old $1, $2 in install scripts...
        # We ain't patching that shit because it ain't trivial to patch all args...
        "domain=$1": {
            "only_for": ["scripts/install"],
            "important": True
        }
    }

    for helper, infos in stuff_to_replace.items():
        infos["pattern"] = re.compile(infos["pattern"]) if infos.get("pattern") else None
        infos["replace"] = infos.get("replace")

    for filename in files_to_patch:

        # Ignore non-regular files
        if not os.path.isfile(filename):
            continue

        content = read_file(filename)
        replaced_stuff = False
        show_warning = False

        for helper, infos in stuff_to_replace.items():

            # Ignore if not relevant for this file
            if infos.get("only_for") and not any(filename.endswith(f) for f in infos["only_for"]):
                continue

            # If helper is used, attempt to patch the file
            if helper in content and infos["pattern"]:
                content = infos["pattern"].sub(infos["replace"], content)
                replaced_stuff = True
                if infos["important"]:
                    show_warning = True

            # If the helper is *still* in the content, it means that we
            # couldn't patch the deprecated helper in the previous lines.  In
            # that case, abort the install or whichever step is performed
            if helper in content and infos["important"]:
                raise YunohostError("This app is likely pretty old and uses deprecated / outdated helpers that can't be migrated easily. It can't be installed anymore.", raw_msg=True)

        if replaced_stuff:

            # Check the app do load the helper
            # If it doesn't, add the instruction ourselve (making sure it's after the #!/bin/bash if it's there...
            if filename.split("/")[-1] in ["install", "remove", "upgrade", "backup", "restore"]:
                source_helpers = "source /usr/share/yunohost/helpers"
                if source_helpers not in content:
                    content.replace("#!/bin/bash", "#!/bin/bash\n" + source_helpers)
                if source_helpers not in content:
                    content = source_helpers + "\n" + content

            # Actually write the new content in the file
            write_to_file(filename, content)

        if show_warning:
            # And complain about those damn deprecated helpers
            logger.error(r"/!\ Packagers ! This app uses a very old deprecated helpers ... Yunohost automatically patched the helpers to use the new recommended practice, but please do consider fixing the upstream code right now ...")<|MERGE_RESOLUTION|>--- conflicted
+++ resolved
@@ -1872,10 +1872,7 @@
             settings = yaml.load(f)
         # If label contains unicode char, this may later trigger issues when building strings...
         # FIXME: this should be propagated to read_yaml so that this fix applies everywhere I think...
-<<<<<<< HEAD
         settings = {k: v for k, v in settings.items()}
-=======
-        settings = {k: _encode_string(v) for k, v in settings.items()}
 
         # Stupid fix for legacy bullshit
         # In the past, some setups did not have proper normalization for app domain/path
@@ -1888,7 +1885,6 @@
             settings["path"] = "/" + settings["path"].strip("/")
             _set_app_settings(app_id, settings)
 
->>>>>>> 99ab7c64
         if app_id == settings['id']:
             return settings
     except (IOError, TypeError, KeyError):
