--- conflicted
+++ resolved
@@ -13,10 +13,7 @@
 # Get main domain
 maindomain = _get_maindomain()
 dummy_password = "test123Ynh"
-<<<<<<< HEAD
-
-=======
->>>>>>> 55aff6aa
+
 
 def clean_user_groups_permission():
     for u in user_list()['users']:
@@ -51,10 +48,7 @@
         app_remove("legacy_app")
     except:
         pass
-<<<<<<< HEAD
-
-=======
->>>>>>> 55aff6aa
+
 
 @pytest.fixture(autouse=True)
 def check_LDAP_db_integrity_call():
@@ -177,11 +171,7 @@
 def can_access_webpage(webpath, logged_as=None):
 
     webpath = webpath.rstrip("/")
-<<<<<<< HEAD
     sso_url = "https://" + maindomain + "/yunohost/sso/"
-=======
-    sso_url = "https://"+maindomain+"/yunohost/sso/"
->>>>>>> 55aff6aa
 
     # Anonymous access
     if not logged_as:
@@ -202,10 +192,7 @@
     # If we can't access it, we got redirected to the SSO
     return not r.url.startswith(sso_url)
 
-<<<<<<< HEAD
-
-=======
->>>>>>> 55aff6aa
+
 #
 # List functions
 #
@@ -257,14 +244,9 @@
     assert res['site.test']['allowed'] == ["alice"]
 
 
-<<<<<<< HEAD
 def test_permission_delete(mocker):
     with message(mocker, "permission_deleted", permission="wiki.main"):
         permission_delete("wiki.main", force=True)
-=======
-def test_permission_delete():
-    permission_delete("wiki.main", force=True)
->>>>>>> 55aff6aa
 
     res = user_permission_list()['permissions']
     assert "wiki.main" not in res
@@ -368,8 +350,6 @@
     assert set(res['blog.main']['corresponding_users']) == set(["alice", "bob"])
 
 
-<<<<<<< HEAD
-=======
 def test_permission_reset_idempotency():
     # Reset permission
     user_permission_reset("blog.main")
@@ -380,7 +360,6 @@
     assert set(res['blog.main']['corresponding_users']) == set(["alice", "bob"])
 
 
->>>>>>> 55aff6aa
 #
 # Error on update function
 #
@@ -395,13 +374,11 @@
     assert res['blog.main']['corresponding_users'] == ["alice"]
 
 
-<<<<<<< HEAD
 def test_permission_update_permission_that_doesnt_exist(mocker):
     with raiseYunohostError(mocker, "permission_not_found"):
         user_permission_update("doesnt.exist", add="alice")
 
-=======
->>>>>>> 55aff6aa
+
 # Permission url management
 
 def test_permission_redefine_url():
@@ -505,10 +482,7 @@
     assert can_access_webpage(app_webroot+"/admin", logged_as="alice")
     assert not can_access_webpage(app_webroot+"/admin", logged_as="bob")
 
-<<<<<<< HEAD
-
-=======
->>>>>>> 55aff6aa
+
 def test_permission_legacy_app_propagation_on_ssowat():
 
     app_install("./tests/apps/legacy_app_ynh",
