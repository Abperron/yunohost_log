# -*- coding: utf-8 -*-

""" License

    Copyright (C) 2013 YunoHost

    This program is free software; you can redistribute it and/or modify
    it under the terms of the GNU Affero General Public License as published
    by the Free Software Foundation, either version 3 of the License, or
    (at your option) any later version.

    This program is distributed in the hope that it will be useful,
    but WITHOUT ANY WARRANTY; without even the implied warranty of
    MERCHANTABILITY or FITNESS FOR A PARTICULAR PURPOSE.  See the
    GNU Affero General Public License for more details.

    You should have received a copy of the GNU Affero General Public License
    along with this program; if not, see http://www.gnu.org/licenses

"""

""" yunohost_domain.py

    Manage domains
"""
import os
import re

from moulinette import m18n, msettings, msignals
from moulinette.core import MoulinetteError
from yunohost.utils.error import YunohostError
from moulinette.utils.log import getActionLogger
from moulinette.utils.filesystem import write_to_file

from yunohost.app import (
    app_ssowatconf,
    _installed_apps,
    _get_app_settings,
    _get_conflicting_apps,
)
from yunohost.regenconf import regen_conf, _force_clear_hashes, _process_regen_conf
from yunohost.utils.network import get_public_ip
from yunohost.log import is_unit_operation
from yunohost.hook import hook_callback

logger = getActionLogger("yunohost.domain")


def domain_list(exclude_subdomains=False):
    """
    List domains

    Keyword argument:
        exclude_subdomains -- Filter out domains that are subdomains of other declared domains

    """
    from yunohost.utils.ldap import _get_ldap_interface

    ldap = _get_ldap_interface()
    result = [
        entry["virtualdomain"][0]
        for entry in ldap.search(
            "ou=domains,dc=yunohost,dc=org", "virtualdomain=*", ["virtualdomain"]
        )
    ]

    result_list = []
    for domain in result:
        if exclude_subdomains:
            parent_domain = domain.split(".", 1)[1]
            if parent_domain in result:
                continue

        result_list.append(domain)

    def cmp_domain(domain):
        # Keep the main part of the domain and the extension together
        # eg: this.is.an.example.com -> ['example.com', 'an', 'is', 'this']
        domain = domain.split(".")
        domain[-1] = domain[-2] + domain.pop()
        domain = list(reversed(domain))
        return domain

    result_list = sorted(result_list, key=cmp_domain)

    return {"domains": result_list, "main": _get_maindomain()}


@is_unit_operation()
def domain_add(operation_logger, domain, dyndns=False):
    """
    Create a custom domain

    Keyword argument:
        domain -- Domain name to add
        dyndns -- Subscribe to DynDNS

    """
    from yunohost.hook import hook_callback
    from yunohost.app import app_ssowatconf
    from yunohost.utils.ldap import _get_ldap_interface

    if domain.startswith("xmpp-upload."):
        raise YunohostError("domain_cannot_add_xmpp_upload")

    ldap = _get_ldap_interface()

    try:
        ldap.validate_uniqueness({"virtualdomain": domain})
    except MoulinetteError:
        raise YunohostError("domain_exists")

    operation_logger.start()

    # Lower domain to avoid some edge cases issues
    # See: https://forum.yunohost.org/t/invalid-domain-causes-diagnosis-web-to-fail-fr-on-demand/11765
    domain = domain.lower()

    # DynDNS domain
    if dyndns:

        # Do not allow to subscribe to multiple dyndns domains...
        if os.path.exists("/etc/cron.d/yunohost-dyndns"):
            raise YunohostError("domain_dyndns_already_subscribed")

        from yunohost.dyndns import dyndns_subscribe, _dyndns_provides

        # Check that this domain can effectively be provided by
        # dyndns.yunohost.org. (i.e. is it a nohost.me / noho.st)
        if not _dyndns_provides("dyndns.yunohost.org", domain):
            raise YunohostError("domain_dyndns_root_unknown")

        # Actually subscribe
        dyndns_subscribe(domain=domain)

    try:
        import yunohost.certificate

        yunohost.certificate._certificate_install_selfsigned([domain], False)

        attr_dict = {
            "objectClass": ["mailDomain", "top"],
            "virtualdomain": domain,
        }

        try:
            ldap.add("virtualdomain=%s,ou=domains" % domain, attr_dict)
        except Exception as e:
            raise YunohostError("domain_creation_failed", domain=domain, error=e)

        # Don't regen these conf if we're still in postinstall
        if os.path.exists("/etc/yunohost/installed"):
            # Sometime we have weird issues with the regenconf where some files
            # appears as manually modified even though they weren't touched ...
            # There are a few ideas why this happens (like backup/restore nginx
            # conf ... which we shouldnt do ...). This in turns creates funky
            # situation where the regenconf may refuse to re-create the conf
            # (when re-creating a domain..)
            # So here we force-clear the has out of the regenconf if it exists.
            # This is a pretty ad hoc solution and only applied to nginx
            # because it's one of the major service, but in the long term we
            # should identify the root of this bug...
            _force_clear_hashes(["/etc/nginx/conf.d/%s.conf" % domain])
            regen_conf(names=["nginx", "metronome", "dnsmasq", "postfix", "rspamd"])
            app_ssowatconf()

    except Exception:
        # Force domain removal silently
        try:
            domain_remove(domain, force=True)
        except Exception:
            pass
        raise

    hook_callback("post_domain_add", args=[domain])

    logger.success(m18n.n("domain_created"))


@is_unit_operation()
def domain_remove(operation_logger, domain, remove_apps=False, force=False):
    """
    Delete domains

    Keyword argument:
        domain -- Domain to delete
        remove_apps -- Remove applications installed on the domain
        force -- Force the domain removal and don't not ask confirmation to
                 remove apps if remove_apps is specified

    """
    from yunohost.hook import hook_callback
    from yunohost.app import app_ssowatconf, app_info, app_remove
    from yunohost.utils.ldap import _get_ldap_interface

<<<<<<< HEAD
    # the 'force' here is related to the exception happening in domain_add ...
    # we don't want to check the domain exists because the ldap add may have
    # failed
    if not force and domain not in domain_list()['domains']:
        raise YunohostError('domain_name_unknown', domain=domain)
=======
    if not force and domain not in domain_list()["domains"]:
        raise YunohostError("domain_name_unknown", domain=domain)
>>>>>>> 933b7340

    # Check domain is not the main domain
    if domain == _get_maindomain():
        other_domains = domain_list()["domains"]
        other_domains.remove(domain)

        if other_domains:
            raise YunohostError(
                "domain_cannot_remove_main",
                domain=domain,
                other_domains="\n * " + ("\n * ".join(other_domains)),
            )
        else:
            raise YunohostError("domain_cannot_remove_main_add_new_one", domain=domain)

    # Check if apps are installed on the domain
    apps_on_that_domain = []

    for app in _installed_apps():
        settings = _get_app_settings(app)
        label = app_info(app)["name"]
        if settings.get("domain") == domain:
<<<<<<< HEAD
            apps_on_that_domain.append((app, "    - %s \"%s\" on https://%s%s" % (app, label, domain, settings["path"]) if "path" in settings else app))

    if apps_on_that_domain:
        if remove_apps:
            if msettings.get('interface') == "cli" and not force:
                answer = msignals.prompt(m18n.n('domain_remove_confirm_apps_removal',
                                                apps="\n".join([x[1] for x in apps_on_that_domain]),
                                                answers='y/N'), color="yellow")
                if answer.upper() != "Y":
                    raise YunohostError("aborting")

            for app, _ in apps_on_that_domain:
                app_remove(app)
        else:
            raise YunohostError('domain_uninstall_app_first', apps="\n".join([x[1] for x in apps_on_that_domain]))
=======
            apps_on_that_domain.append(
                '    - %s "%s" on https://%s%s' % (app, label, domain, settings["path"])
                if "path" in settings
                else app
            )

    if apps_on_that_domain:
        raise YunohostError(
            "domain_uninstall_app_first", apps="\n".join(apps_on_that_domain)
        )
>>>>>>> 933b7340

    operation_logger.start()
    ldap = _get_ldap_interface()
    try:
        ldap.remove("virtualdomain=" + domain + ",ou=domains")
    except Exception as e:
        raise YunohostError("domain_deletion_failed", domain=domain, error=e)

    os.system("rm -rf /etc/yunohost/certs/%s" % domain)

    # Sometime we have weird issues with the regenconf where some files
    # appears as manually modified even though they weren't touched ...
    # There are a few ideas why this happens (like backup/restore nginx
    # conf ... which we shouldnt do ...). This in turns creates funky
    # situation where the regenconf may refuse to re-create the conf
    # (when re-creating a domain..)
    #
    # So here we force-clear the has out of the regenconf if it exists.
    # This is a pretty ad hoc solution and only applied to nginx
    # because it's one of the major service, but in the long term we
    # should identify the root of this bug...
    _force_clear_hashes(["/etc/nginx/conf.d/%s.conf" % domain])
    # And in addition we even force-delete the file Otherwise, if the file was
    # manually modified, it may not get removed by the regenconf which leads to
    # catastrophic consequences of nginx breaking because it can't load the
    # cert file which disappeared etc..
    if os.path.exists("/etc/nginx/conf.d/%s.conf" % domain):
        _process_regen_conf(
            "/etc/nginx/conf.d/%s.conf" % domain, new_conf=None, save=True
        )

    regen_conf(names=["nginx", "metronome", "dnsmasq", "postfix"])
    app_ssowatconf()

    hook_callback("post_domain_remove", args=[domain])

    logger.success(m18n.n("domain_deleted"))


def domain_dns_conf(domain, ttl=None):
    """
    Generate DNS configuration for a domain

    Keyword argument:
        domain -- Domain name
        ttl -- Time to live

    """

    if domain not in domain_list()["domains"]:
        raise YunohostError("domain_name_unknown", domain=domain)

    ttl = 3600 if ttl is None else ttl

    dns_conf = _build_dns_conf(domain, ttl)

    result = ""

    result += "; Basic ipv4/ipv6 records"
    for record in dns_conf["basic"]:
        result += "\n{name} {ttl} IN {type} {value}".format(**record)

    result += "\n\n"
    result += "; XMPP"
    for record in dns_conf["xmpp"]:
        result += "\n{name} {ttl} IN {type} {value}".format(**record)

    result += "\n\n"
    result += "; Mail"
    for record in dns_conf["mail"]:
        result += "\n{name} {ttl} IN {type} {value}".format(**record)
    result += "\n\n"

    result += "; Extra"
    for record in dns_conf["extra"]:
        result += "\n{name} {ttl} IN {type} {value}".format(**record)

    for name, record_list in dns_conf.items():
        if name not in ("basic", "xmpp", "mail", "extra") and record_list:
            result += "\n\n"
            result += "; " + name
            for record in record_list:
                result += "\n{name} {ttl} IN {type} {value}".format(**record)

    if msettings.get("interface") == "cli":
        logger.info(m18n.n("domain_dns_conf_is_just_a_recommendation"))

    return result


@is_unit_operation()
def domain_main_domain(operation_logger, new_main_domain=None):
    """
    Check the current main domain, or change it

    Keyword argument:
        new_main_domain -- The new domain to be set as the main domain

    """
    from yunohost.tools import _set_hostname

    # If no new domain specified, we return the current main domain
    if not new_main_domain:
        return {"current_main_domain": _get_maindomain()}

    # Check domain exists
    if new_main_domain not in domain_list()["domains"]:
        raise YunohostError("domain_name_unknown", domain=new_main_domain)

    operation_logger.related_to.append(("domain", new_main_domain))
    operation_logger.start()

    # Apply changes to ssl certs
    try:
        write_to_file("/etc/yunohost/current_host", new_main_domain)

        _set_hostname(new_main_domain)
    except Exception as e:
        logger.warning("%s" % e, exc_info=1)
        raise YunohostError("main_domain_change_failed")

    # Generate SSOwat configuration file
    app_ssowatconf()

    # Regen configurations
    if os.path.exists("/etc/yunohost/installed"):
        regen_conf()

    logger.success(m18n.n("main_domain_changed"))


def domain_cert_status(domain_list, full=False):
    import yunohost.certificate

    return yunohost.certificate.certificate_status(domain_list, full)


def domain_cert_install(
    domain_list, force=False, no_checks=False, self_signed=False, staging=False
):
    import yunohost.certificate

    return yunohost.certificate.certificate_install(
        domain_list, force, no_checks, self_signed, staging
    )


def domain_cert_renew(
    domain_list, force=False, no_checks=False, email=False, staging=False
):
    import yunohost.certificate

    return yunohost.certificate.certificate_renew(
        domain_list, force, no_checks, email, staging
    )


def domain_url_available(domain, path):
    """
    Check availability of a web path

    Keyword argument:
        domain -- The domain for the web path (e.g. your.domain.tld)
        path -- The path to check (e.g. /coffee)
    """

    return len(_get_conflicting_apps(domain, path)) == 0


def _get_maindomain():
    with open("/etc/yunohost/current_host", "r") as f:
        maindomain = f.readline().rstrip()
    return maindomain


def _build_dns_conf(domain, ttl=3600, include_empty_AAAA_if_no_ipv6=False):
    """
    Internal function that will returns a data structure containing the needed
    information to generate/adapt the dns configuration

    The returned datastructure will have the following form:
    {
        "basic": [
            # if ipv4 available
            {"type": "A", "name": "@", "value": "123.123.123.123", "ttl": 3600},
            # if ipv6 available
            {"type": "AAAA", "name": "@", "value": "valid-ipv6", "ttl": 3600},
        ],
        "xmpp": [
            {"type": "SRV", "name": "_xmpp-client._tcp", "value": "0 5 5222 domain.tld.", "ttl": 3600},
            {"type": "SRV", "name": "_xmpp-server._tcp", "value": "0 5 5269 domain.tld.", "ttl": 3600},
            {"type": "CNAME", "name": "muc", "value": "@", "ttl": 3600},
            {"type": "CNAME", "name": "pubsub", "value": "@", "ttl": 3600},
            {"type": "CNAME", "name": "vjud", "value": "@", "ttl": 3600}
            {"type": "CNAME", "name": "xmpp-upload", "value": "@", "ttl": 3600}
        ],
        "mail": [
            {"type": "MX", "name": "@", "value": "10 domain.tld.", "ttl": 3600},
            {"type": "TXT", "name": "@", "value": "\"v=spf1 a mx ip4:123.123.123.123 ipv6:valid-ipv6 -all\"", "ttl": 3600 },
            {"type": "TXT", "name": "mail._domainkey", "value": "\"v=DKIM1; k=rsa; p=some-super-long-key\"", "ttl": 3600},
            {"type": "TXT", "name": "_dmarc", "value": "\"v=DMARC1; p=none\"", "ttl": 3600}
        ],
        "extra": [
            # if ipv4 available
            {"type": "A", "name": "*", "value": "123.123.123.123", "ttl": 3600},
            # if ipv6 available
            {"type": "AAAA", "name": "*", "value": "valid-ipv6", "ttl": 3600},
            {"type": "CAA", "name": "@", "value": "128 issue \"letsencrypt.org\"", "ttl": 3600},
        ],
        "example_of_a_custom_rule": [
            {"type": "SRV", "name": "_matrix", "value": "domain.tld.", "ttl": 3600}
        ],
    }
    """

    ipv4 = get_public_ip()
    ipv6 = get_public_ip(6)

    ###########################
    # Basic ipv4/ipv6 records #
    ###########################

    basic = []
    if ipv4:
        basic.append(["@", ttl, "A", ipv4])

    if ipv6:
        basic.append(["@", ttl, "AAAA", ipv6])
    elif include_empty_AAAA_if_no_ipv6:
        basic.append(["@", ttl, "AAAA", None])

    #########
    # Email #
    #########

    mail = [
        ["@", ttl, "MX", "10 %s." % domain],
        ["@", ttl, "TXT", '"v=spf1 a mx -all"'],
    ]

    # DKIM/DMARC record
    dkim_host, dkim_publickey = _get_DKIM(domain)

    if dkim_host:
        mail += [
            [dkim_host, ttl, "TXT", dkim_publickey],
            ["_dmarc", ttl, "TXT", '"v=DMARC1; p=none"'],
        ]

    ########
    # XMPP #
    ########

    xmpp = [
        ["_xmpp-client._tcp", ttl, "SRV", "0 5 5222 %s." % domain],
        ["_xmpp-server._tcp", ttl, "SRV", "0 5 5269 %s." % domain],
        ["muc", ttl, "CNAME", "@"],
        ["pubsub", ttl, "CNAME", "@"],
        ["vjud", ttl, "CNAME", "@"],
        ["xmpp-upload", ttl, "CNAME", "@"],
    ]

    #########
    # Extra #
    #########

    extra = []

    if ipv4:
        extra.append(["*", ttl, "A", ipv4])

    if ipv6:
        extra.append(["*", ttl, "AAAA", ipv6])
    elif include_empty_AAAA_if_no_ipv6:
        extra.append(["*", ttl, "AAAA", None])

    extra.append(["@", ttl, "CAA", '128 issue "letsencrypt.org"'])

    ####################
    # Standard records #
    ####################

    records = {
        "basic": [
            {"name": name, "ttl": ttl_, "type": type_, "value": value}
            for name, ttl_, type_, value in basic
        ],
        "xmpp": [
            {"name": name, "ttl": ttl_, "type": type_, "value": value}
            for name, ttl_, type_, value in xmpp
        ],
        "mail": [
            {"name": name, "ttl": ttl_, "type": type_, "value": value}
            for name, ttl_, type_, value in mail
        ],
        "extra": [
            {"name": name, "ttl": ttl_, "type": type_, "value": value}
            for name, ttl_, type_, value in extra
        ],
    }

    ##################
    # Custom records #
    ##################

    # Defined by custom hooks ships in apps for example ...

    hook_results = hook_callback("custom_dns_rules", args=[domain])
    for hook_name, results in hook_results.items():
        #
        # There can be multiple results per hook name, so results look like
        # {'/some/path/to/hook1':
        #       { 'state': 'succeed',
        #         'stdreturn': [{'type': 'SRV',
        #                        'name': 'stuff.foo.bar.',
        #                        'value': 'yoloswag',
        #                        'ttl': 3600}]
        #       },
        #  '/some/path/to/hook2':
        #       { ... },
        #  [...]
        #
        # Loop over the sub-results
        custom_records = [
            v["stdreturn"] for v in results.values() if v and v["stdreturn"]
        ]

        records[hook_name] = []
        for record_list in custom_records:
            # Check that record_list is indeed a list of dict
            # with the required keys
            if (
                not isinstance(record_list, list)
                or any(not isinstance(record, dict) for record in record_list)
                or any(
                    key not in record
                    for record in record_list
                    for key in ["name", "ttl", "type", "value"]
                )
            ):
                # Display an error, mainly for app packagers trying to implement a hook
                logger.warning(
                    "Ignored custom record from hook '%s' because the data is not a *list* of dict with keys name, ttl, type and value. Raw data : %s"
                    % (hook_name, record_list)
                )
                continue

            records[hook_name].extend(record_list)

    return records


def _get_DKIM(domain):
    DKIM_file = "/etc/dkim/{domain}.mail.txt".format(domain=domain)

    if not os.path.isfile(DKIM_file):
        return (None, None)

    with open(DKIM_file) as f:
        dkim_content = f.read()

    # Gotta manage two formats :
    #
    # Legacy
    # -----
    #
    # mail._domainkey IN      TXT     ( "v=DKIM1; k=rsa; "
    #           "p=<theDKIMpublicKey>" )
    #
    # New
    # ------
    #
    # mail._domainkey IN  TXT ( "v=DKIM1; h=sha256; k=rsa; "
    #           "p=<theDKIMpublicKey>" )

    is_legacy_format = " h=sha256; " not in dkim_content

    # Legacy DKIM format
    if is_legacy_format:
        dkim = re.match(
            (
                r"^(?P<host>[a-z_\-\.]+)[\s]+([0-9]+[\s]+)?IN[\s]+TXT[\s]+"
                r'[^"]*"v=(?P<v>[^";]+);'
                r'[\s"]*k=(?P<k>[^";]+);'
                r'[\s"]*p=(?P<p>[^";]+)'
            ),
            dkim_content,
            re.M | re.S,
        )
    else:
        dkim = re.match(
            (
                r"^(?P<host>[a-z_\-\.]+)[\s]+([0-9]+[\s]+)?IN[\s]+TXT[\s]+"
                r'[^"]*"v=(?P<v>[^";]+);'
                r'[\s"]*h=(?P<h>[^";]+);'
                r'[\s"]*k=(?P<k>[^";]+);'
                r'[\s"]*p=(?P<p>[^";]+)'
            ),
            dkim_content,
            re.M | re.S,
        )

    if not dkim:
        return (None, None)

    if is_legacy_format:
        return (
            dkim.group("host"),
            '"v={v}; k={k}; p={p}"'.format(
                v=dkim.group("v"), k=dkim.group("k"), p=dkim.group("p")
            ),
        )
    else:
        return (
            dkim.group("host"),
            '"v={v}; h={h}; k={k}; p={p}"'.format(
                v=dkim.group("v"),
                h=dkim.group("h"),
                k=dkim.group("k"),
                p=dkim.group("p"),
            ),
        )<|MERGE_RESOLUTION|>--- conflicted
+++ resolved
@@ -193,16 +193,11 @@
     from yunohost.app import app_ssowatconf, app_info, app_remove
     from yunohost.utils.ldap import _get_ldap_interface
 
-<<<<<<< HEAD
     # the 'force' here is related to the exception happening in domain_add ...
     # we don't want to check the domain exists because the ldap add may have
     # failed
     if not force and domain not in domain_list()['domains']:
         raise YunohostError('domain_name_unknown', domain=domain)
-=======
-    if not force and domain not in domain_list()["domains"]:
-        raise YunohostError("domain_name_unknown", domain=domain)
->>>>>>> 933b7340
 
     # Check domain is not the main domain
     if domain == _get_maindomain():
@@ -225,7 +220,6 @@
         settings = _get_app_settings(app)
         label = app_info(app)["name"]
         if settings.get("domain") == domain:
-<<<<<<< HEAD
             apps_on_that_domain.append((app, "    - %s \"%s\" on https://%s%s" % (app, label, domain, settings["path"]) if "path" in settings else app))
 
     if apps_on_that_domain:
@@ -241,18 +235,6 @@
                 app_remove(app)
         else:
             raise YunohostError('domain_uninstall_app_first', apps="\n".join([x[1] for x in apps_on_that_domain]))
-=======
-            apps_on_that_domain.append(
-                '    - %s "%s" on https://%s%s' % (app, label, domain, settings["path"])
-                if "path" in settings
-                else app
-            )
-
-    if apps_on_that_domain:
-        raise YunohostError(
-            "domain_uninstall_app_first", apps="\n".join(apps_on_that_domain)
-        )
->>>>>>> 933b7340
 
     operation_logger.start()
     ldap = _get_ldap_interface()
