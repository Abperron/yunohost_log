# -*- coding: utf-8 -*-

""" License

    Copyright (C) 2018 YUNOHOST.ORG

    This program is free software; you can redistribute it and/or modify
    it under the terms of the GNU Affero General Public License as published
    by the Free Software Foundation, either version 3 of the License, or
    (at your option) any later version.

    This program is distributed in the hope that it will be useful,
    but WITHOUT ANY WARRANTY; without even the implied warranty of
    MERCHANTABILITY or FITNESS FOR A PARTICULAR PURPOSE.  See the
    GNU Affero General Public License for more details.

    You should have received a copy of the GNU Affero General Public License
    along with this program; if not, see http://www.gnu.org/licenses

"""

import os
import re
import urllib.parse
import tempfile
import shutil
import ast
import operator as op
from collections import OrderedDict
from typing import Optional, Dict, List, Union, Any, Mapping

from moulinette.interfaces.cli import colorize
from moulinette import Moulinette, m18n
from moulinette.utils.log import getActionLogger
from moulinette.utils.filesystem import (
    read_file,
    write_to_file,
    read_toml,
    read_yaml,
    write_to_yaml,
    mkdir,
)

from yunohost.utils.i18n import _value_for_locale
from yunohost.utils.error import YunohostError, YunohostValidationError
from yunohost.log import OperationLogger

logger = getActionLogger("yunohost.config")
CONFIG_PANEL_VERSION_SUPPORTED = 1.0

# Those js-like evaluate functions are used to eval safely visible attributes
# The goal is to evaluate in the same way than js simple-evaluate
# https://github.com/shepherdwind/simple-evaluate
def evaluate_simple_ast(node, context={}):
    operators = {
        ast.Not: op.not_,
        ast.Mult: op.mul,
        ast.Div: op.truediv,  # number
        ast.Mod: op.mod,  # number
        ast.Add: op.add,  # str
        ast.Sub: op.sub,  # number
        ast.USub: op.neg,  # Negative number
        ast.Gt: op.gt,
        ast.Lt: op.lt,
        ast.GtE: op.ge,
        ast.LtE: op.le,
        ast.Eq: op.eq,
        ast.NotEq: op.ne,
    }
    context["true"] = True
    context["false"] = False
    context["null"] = None

    # Variable
    if isinstance(node, ast.Name):  # Variable
        return context[node.id]

    # Python <=3.7 String
    elif isinstance(node, ast.Str):
        return node.s

    # Python <=3.7 Number
    elif isinstance(node, ast.Num):
        return node.n

    # Boolean, None and Python 3.8 for Number, Boolean, String and None
    elif isinstance(node, (ast.Constant, ast.NameConstant)):
        return node.value

    # + - * / %
    elif (
        isinstance(node, ast.BinOp) and type(node.op) in operators
    ):  # <left> <operator> <right>
        left = evaluate_simple_ast(node.left, context)
        right = evaluate_simple_ast(node.right, context)
        if type(node.op) == ast.Add:
            if isinstance(left, str) or isinstance(right, str):  # support 'I am ' + 42
                left = str(left)
                right = str(right)
        elif type(left) != type(right):  # support "111" - "1" -> 110
            left = float(left)
            right = float(right)

        return operators[type(node.op)](left, right)

    # Comparison
    # JS and Python don't give the same result for multi operators
    # like True == 10 > 2.
    elif (
        isinstance(node, ast.Compare) and len(node.comparators) == 1
    ):  # <left> <ops> <comparators>
        left = evaluate_simple_ast(node.left, context)
        right = evaluate_simple_ast(node.comparators[0], context)
        operator = node.ops[0]
        if isinstance(left, (int, float)) or isinstance(right, (int, float)):
            try:
                left = float(left)
                right = float(right)
            except ValueError:
                return type(operator) == ast.NotEq
        try:
            return operators[type(operator)](left, right)
        except TypeError:  # support "e" > 1 -> False like in JS
            return False

    # and / or
<<<<<<< HEAD
    elif isinstance(node, ast.BoolOp):  # <op> <values>
        values = node.values
=======
    elif isinstance(node, ast.BoolOp): # <op> <values>
>>>>>>> 23bd32b3
        for value in node.values:
            value = evaluate_simple_ast(value, context)
            if isinstance(node.op, ast.And) and not value:
                return False
            elif isinstance(node.op, ast.Or) and value:
                return True
        return isinstance(node.op, ast.And)

    # not / USub (it's negation number -\d)
    elif isinstance(node, ast.UnaryOp):  # <operator> <operand> e.g., -1
        return operators[type(node.op)](evaluate_simple_ast(node.operand, context))

    # match function call
    elif isinstance(node, ast.Call) and node.func.__dict__.get("id") == "match":
        return re.match(
            evaluate_simple_ast(node.args[1], context), context[node.args[0].id]
        )

    # Unauthorized opcode
    else:
        opcode = str(type(node))
        raise YunohostError(
            f"Unauthorize opcode '{opcode}' in visible attribute", raw_msg=True
        )


def js_to_python(expr):
    in_string = None
    py_expr = ""
    i = 0
    escaped = False
    for char in expr:
        if char in r"\"'":
            # Start a string
            if not in_string:
                in_string = char

            # Finish a string
            elif in_string == char and not escaped:
                in_string = None

        # If we are not in a string, replace operators
        elif not in_string:
            if char == "!" and expr[i + 1] != "=":
                char = "not "
            elif char in "|&" and py_expr[-1:] == char:
                py_expr = py_expr[:-1]
                char = " and " if char == "&" else " or "

        # Determine if next loop will be in escaped mode
        escaped = char == "\\" and not escaped
        py_expr += char
        i += 1
    return py_expr


def evaluate_simple_js_expression(expr, context={}):
    if not expr.strip():
        return False
    node = ast.parse(js_to_python(expr), mode="eval").body
    return evaluate_simple_ast(node, context)


class ConfigPanel:
    def __init__(self, config_path, save_path=None):
        self.config_path = config_path
        self.save_path = save_path
        self.config = {}
        self.values = {}
        self.new_values = {}

    def get(self, key="", mode="classic"):
        self.filter_key = key or ""

        # Read config panel toml
        self._get_config_panel()

        if not self.config:
            raise YunohostValidationError("config_no_panel")

        # Read or get values and hydrate the config
        self._load_current_values()
        self._hydrate()

        # In 'classic' mode, we display the current value if key refer to an option
        if self.filter_key.count(".") == 2 and mode == "classic":
            option = self.filter_key.split(".")[-1]
            return self.values.get(option, None)

        # Format result in 'classic' or 'export' mode
        logger.debug(f"Formating result in '{mode}' mode")
        result = {}
        for panel, section, option in self._iterate():
            key = f"{panel['id']}.{section['id']}.{option['id']}"
            if mode == "export":
                result[option["id"]] = option.get("current_value")
                continue

            ask = None
            if "ask" in option:
                ask = _value_for_locale(option["ask"])
            elif "i18n" in self.config:
                ask = m18n.n(self.config["i18n"] + "_" + option["id"])

            if mode == "full":
                # edit self.config directly
                option["ask"] = ask
            else:
                result[key] = {"ask": ask}
                if "current_value" in option:
                    question_class = ARGUMENTS_TYPE_PARSERS[
                        option.get("type", "string")
                    ]
                    result[key]["value"] = question_class.humanize(
                        option["current_value"], option
                    )
                    # FIXME: semantics, technically here this is not about a prompt...
                    if question_class.hide_user_input_in_prompt:
                        result[key][
                            "value"
                        ] = "**************"  # Prevent displaying password in `config get`

        if mode == "full":
            return self.config
        else:
            return result

    def set(
        self, key=None, value=None, args=None, args_file=None, operation_logger=None
    ):
        self.filter_key = key or ""

        # Read config panel toml
        self._get_config_panel()

        if not self.config:
            raise YunohostValidationError("config_no_panel")

        if (args is not None or args_file is not None) and value is not None:
            raise YunohostValidationError(
                "You should either provide a value, or a serie of args/args_file, but not both at the same time",
                raw_msg=True,
            )

        if self.filter_key.count(".") != 2 and value is not None:
            raise YunohostValidationError("config_cant_set_value_on_section")

        # Import and parse pre-answered options
        logger.debug("Import and parse pre-answered options")
        args = urllib.parse.parse_qs(args or "", keep_blank_values=True)
        self.args = {key: ",".join(value_) for key, value_ in args.items()}

        if args_file:
            # Import YAML / JSON file but keep --args values
            self.args = {**read_yaml(args_file), **self.args}

        if value is not None:
            self.args = {self.filter_key.split(".")[-1]: value}

        # Read or get values and hydrate the config
        self._load_current_values()
        self._hydrate()
        self._ask()

        if operation_logger:
            operation_logger.start()

        try:
            self._apply()
        except YunohostError:
            raise
        # Script got manually interrupted ...
        # N.B. : KeyboardInterrupt does not inherit from Exception
        except (KeyboardInterrupt, EOFError):
            error = m18n.n("operation_interrupted")
            logger.error(m18n.n("config_apply_failed", error=error))
            raise
        # Something wrong happened in Yunohost's code (most probably hook_exec)
        except Exception:
            import traceback

            error = m18n.n("unexpected_error", error="\n" + traceback.format_exc())
            logger.error(m18n.n("config_apply_failed", error=error))
            raise
        finally:
            # Delete files uploaded from API
            # FIXME : this is currently done in the context of config panels,
            # but could also happen in the context of app install ... (or anywhere else
            # where we may parse args etc...)
            FileQuestion.clean_upload_dirs()

        self._reload_services()

        logger.success("Config updated as expected")
        operation_logger.success()

    def _get_toml(self):
        return read_toml(self.config_path)

    def _get_config_panel(self):

        # Split filter_key
        filter_key = self.filter_key.split(".") if self.filter_key != "" else []
        if len(filter_key) > 3:
            raise YunohostError(
                f"The filter key {filter_key} has too many sub-levels, the max is 3.",
                raw_msg=True,
            )

        if not os.path.exists(self.config_path):
            logger.debug(f"Config panel {self.config_path} doesn't exists")
            return None

        toml_config_panel = self._get_toml()

        # Check TOML config panel is in a supported version
        if float(toml_config_panel["version"]) < CONFIG_PANEL_VERSION_SUPPORTED:
            raise YunohostError(
                "config_version_not_supported", version=toml_config_panel["version"]
            )

        # Transform toml format into internal format
        format_description = {
            "root": {
                "properties": ["version", "i18n"],
                "defaults": {"version": 1.0},
            },
            "panels": {
                "properties": ["name", "services", "actions", "help"],
                "defaults": {
                    "services": [],
                    "actions": {"apply": {"en": "Apply"}},
                },
            },
            "sections": {
                "properties": ["name", "services", "optional", "help", "visible"],
                "defaults": {
                    "name": "",
                    "services": [],
                    "optional": True,
                },
            },
            "options": {
                "properties": [
                    "ask",
                    "type",
                    "bind",
                    "help",
                    "example",
                    "default",
                    "style",
                    "icon",
                    "placeholder",
                    "visible",
                    "optional",
                    "choices",
                    "yes",
                    "no",
                    "pattern",
                    "limit",
                    "min",
                    "max",
                    "step",
                    "accept",
                    "redact",
                ],
                "defaults": {},
            },
        }

        def _build_internal_config_panel(raw_infos, level):
            """Convert TOML in internal format ('full' mode used by webadmin)
            Here are some properties of 1.0 config panel in toml:
            - node properties and node children are mixed,
            - text are in english only
            - some properties have default values
            This function detects all children nodes and put them in a list
            """

            defaults = format_description[level]["defaults"]
            properties = format_description[level]["properties"]

            # Start building the ouput (merging the raw infos + defaults)
            out = {key: raw_infos.get(key, value) for key, value in defaults.items()}

            # Now fill the sublevels (+ apply filter_key)
            i = list(format_description).index(level)
            sublevel = list(format_description)[i + 1] if level != "options" else None
            search_key = filter_key[i] if len(filter_key) > i else False

            for key, value in raw_infos.items():
                # Key/value are a child node
                if (
                    isinstance(value, OrderedDict)
                    and key not in properties
                    and sublevel
                ):
                    # We exclude all nodes not referenced by the filter_key
                    if search_key and key != search_key:
                        continue
                    subnode = _build_internal_config_panel(value, sublevel)
                    subnode["id"] = key
                    if level == "root":
                        subnode.setdefault("name", {"en": key.capitalize()})
                    elif level == "sections":
                        subnode["name"] = key  # legacy
                        subnode.setdefault("optional", raw_infos.get("optional", True))
                    out.setdefault(sublevel, []).append(subnode)
                # Key/value are a property
                else:
                    if key not in properties:
                        logger.warning(f"Unknown key '{key}' found in config panel")
                    # Todo search all i18n keys
                    out[key] = (
                        value if key not in ["ask", "help", "name"] else {"en": value}
                    )
            return out

        self.config = _build_internal_config_panel(toml_config_panel, "root")

        try:
            self.config["panels"][0]["sections"][0]["options"][0]
        except (KeyError, IndexError):
            raise YunohostValidationError(
                "config_unknown_filter_key", filter_key=self.filter_key
            )

        # List forbidden keywords from helpers and sections toml (to avoid conflict)
        forbidden_keywords = [
            "old",
            "app",
            "changed",
            "file_hash",
            "binds",
            "types",
            "formats",
            "getter",
            "setter",
            "short_setting",
            "type",
            "bind",
            "nothing_changed",
            "changes_validated",
            "result",
            "max_progression",
        ]
        forbidden_keywords += format_description["sections"]

        for _, _, option in self._iterate():
            if option["id"] in forbidden_keywords:
                raise YunohostError("config_forbidden_keyword", keyword=option["id"])
        return self.config

    def _hydrate(self):
        # Hydrating config panel with current value
        logger.debug("Hydrating config with current values")
        for _, _, option in self._iterate():
            if option["id"] not in self.values:
                allowed_empty_types = ["alert", "display_text", "markdown", "file"]
                if (
                    option["type"] in allowed_empty_types
                    or option.get("bind") == "null"
                ):
                    continue
                else:
                    raise YunohostError(
                        f"Config panel question '{option['id']}' should be initialized with a value during install or upgrade.",
                        raw_msg=True,
                    )
            value = self.values[option["name"]]
            # In general, the value is just a simple value.
            # Sometimes it could be a dict used to overwrite the option itself
            value = value if isinstance(value, dict) else {"current_value": value}
            option.update(value)

        return self.values

    def _ask(self):
        logger.debug("Ask unanswered question and prevalidate data")

        if "i18n" in self.config:
            for panel, section, option in self._iterate():
                if "ask" not in option:
                    option["ask"] = m18n.n(self.config["i18n"] + "_" + option["id"])

        def display_header(message):
            """CLI panel/section header display"""
            if Moulinette.interface.type == "cli" and self.filter_key.count(".") < 2:
                Moulinette.display(colorize(message, "purple"))

        for panel, section, obj in self._iterate(["panel", "section"]):
            if panel == obj:
                name = _value_for_locale(panel["name"])
                display_header(f"\n{'='*40}\n>>>> {name}\n{'='*40}")
                continue
            name = _value_for_locale(section["name"])
            if name:
                display_header(f"\n# {name}")

            # Check and ask unanswered questions
            questions = ask_questions_and_parse_answers(section["options"], self.args)
            self.new_values.update(
                {
                    question.name: question.value
                    for question in questions
                    if question.value is not None
                }
            )

        self.errors = None

    def _get_default_values(self):
        return {
            option["id"]: option["default"]
            for _, _, option in self._iterate()
            if "default" in option
        }

    def _load_current_values(self):
        """
        Retrieve entries in YAML file
        And set default values if needed
        """

        # Retrieve entries in the YAML
        on_disk_settings = {}
        if os.path.exists(self.save_path) and os.path.isfile(self.save_path):
            on_disk_settings = read_yaml(self.save_path) or {}

        # Inject defaults if needed (using the magic .update() ;))
        self.values = self._get_default_values()
        self.values.update(on_disk_settings)

    def _apply(self):
        logger.info("Saving the new configuration...")
        dir_path = os.path.dirname(os.path.realpath(self.save_path))
        if not os.path.exists(dir_path):
            mkdir(dir_path, mode=0o700)

        values_to_save = {**self.values, **self.new_values}
        if self.save_mode == "diff":
            defaults = self._get_default_values()
            values_to_save = {
                k: v for k, v in values_to_save.items() if defaults.get(k) != v
            }

        # Save the settings to the .yaml file
        write_to_yaml(self.save_path, values_to_save)

    def _reload_services(self):

        from yunohost.service import service_reload_or_restart

        services_to_reload = set()
        for panel, section, obj in self._iterate(["panel", "section", "option"]):
            services_to_reload |= set(obj.get("services", []))

        services_to_reload = list(services_to_reload)
        services_to_reload.sort(key="nginx".__eq__)
        if services_to_reload:
            logger.info("Reloading services...")
        for service in services_to_reload:
            if hasattr(self, "app"):
                service = service.replace("__APP__", self.app)
            service_reload_or_restart(service)

    def _iterate(self, trigger=["option"]):
        for panel in self.config.get("panels", []):
            if "panel" in trigger:
                yield (panel, None, panel)
            for section in panel.get("sections", []):
                if "section" in trigger:
                    yield (panel, section, section)
                if "option" in trigger:
                    for option in section.get("options", []):
                        yield (panel, section, option)


class Question(object):
    hide_user_input_in_prompt = False
    pattern: Optional[Dict] = None

    def __init__(self, question: Dict[str, Any], context: Mapping[str, Any] = {}):
        self.name = question["name"]
        self.type = question.get("type", "string")
        self.default = question.get("default", None)
        self.optional = question.get("optional", False)
        self.visible = question.get("visible", None)
        self.context = context
        self.choices = question.get("choices", [])
        self.pattern = question.get("pattern", self.pattern)
        self.ask = question.get("ask", {"en": self.name})
        self.help = question.get("help")
        self.redact = question.get("redact", False)
        # .current_value is the currently stored value
        self.current_value = question.get("current_value")
        # .value is the "proposed" value which we got from the user
        self.value = question.get("value")

        # Empty value is parsed as empty string
        if self.default == "":
            self.default = None

    @staticmethod
    def humanize(value, option={}):
        return str(value)

    @staticmethod
    def normalize(value, option={}):
        if isinstance(value, str):
            value = value.strip()
        return value

    def _prompt(self, text):
        prefill = ""
        if self.current_value is not None:
            prefill = self.humanize(self.current_value, self)
        elif self.default is not None:
            prefill = self.humanize(self.default, self)
        self.value = Moulinette.prompt(
            message=text,
            is_password=self.hide_user_input_in_prompt,
            confirm=False,
            prefill=prefill,
            is_multiline=(self.type == "text"),
            autocomplete=self.choices,
            help=_value_for_locale(self.help),
        )

    def ask_if_needed(self):

        if self.visible and not evaluate_simple_js_expression(
            self.visible, context=self.context
        ):
            # FIXME There could be several use case if the question is not displayed:
            # - we doesn't want to give a specific value
            # - we want to keep the previous value
            # - we want the default value
            self.value = None
            return self.value

        for i in range(5):
            # Display question if no value filled or if it's a readonly message
            if Moulinette.interface.type == "cli" and os.isatty(1):
                text_for_user_input_in_cli = self._format_text_for_user_input_in_cli()
                if getattr(self, "readonly", False):
                    Moulinette.display(text_for_user_input_in_cli)
                elif self.value is None:
                    self._prompt(text_for_user_input_in_cli)

            # Apply default value
            class_default = getattr(self, "default_value", None)
            if self.value in [None, ""] and (
                self.default is not None or class_default is not None
            ):
                self.value = class_default if self.default is None else self.default

            try:
                # Normalize and validate
                self.value = self.normalize(self.value, self)
                self._prevalidate()
            except YunohostValidationError as e:
                # If in interactive cli, re-ask the current question
                if i < 4 and Moulinette.interface.type == "cli" and os.isatty(1):
                    logger.error(str(e))
                    self.value = None
                    continue

                # Otherwise raise the ValidationError
                raise

            break

        self.value = self._post_parse_value()

        return self.value

    def _prevalidate(self):
        if self.value in [None, ""] and not self.optional:
            raise YunohostValidationError("app_argument_required", name=self.name)

        # we have an answer, do some post checks
        if self.value not in [None, ""]:
            if self.choices and self.value not in self.choices:
                raise YunohostValidationError(
                    "app_argument_choice_invalid",
                    name=self.name,
                    value=self.value,
                    choices=", ".join(self.choices),
                )
            if self.pattern and not re.match(self.pattern["regexp"], str(self.value)):
                raise YunohostValidationError(
                    self.pattern["error"],
                    name=self.name,
                    value=self.value,
                )

    def _format_text_for_user_input_in_cli(self):

        text_for_user_input_in_cli = _value_for_locale(self.ask)

        if self.choices:

            # Prevent displaying a shitload of choices
            # (e.g. 100+ available users when choosing an app admin...)
            choices = (
                list(self.choices.keys())
                if isinstance(self.choices, dict)
                else self.choices
            )
            choices_to_display = choices[:20]
            remaining_choices = len(choices[20:])

            if remaining_choices > 0:
                choices_to_display += [
                    m18n.n("other_available_options", n=remaining_choices)
                ]

            choices_to_display = " | ".join(choices_to_display)

            text_for_user_input_in_cli += f" [{choices_to_display}]"

        return text_for_user_input_in_cli

    def _post_parse_value(self):
        if not self.redact:
            return self.value

        # Tell the operation_logger to redact all password-type / secret args
        # Also redact the % escaped version of the password that might appear in
        # the 'args' section of metadata (relevant for password with non-alphanumeric char)
        data_to_redact = []
        if self.value and isinstance(self.value, str):
            data_to_redact.append(self.value)
        if self.current_value and isinstance(self.current_value, str):
            data_to_redact.append(self.current_value)
        data_to_redact += [
            urllib.parse.quote(data)
            for data in data_to_redact
            if urllib.parse.quote(data) != data
        ]

        for operation_logger in OperationLogger._instances:
            operation_logger.data_to_redact.extend(data_to_redact)

        return self.value


class StringQuestion(Question):
    argument_type = "string"
    default_value = ""


class EmailQuestion(StringQuestion):
    pattern = {
        "regexp": r"^.+@.+",
        "error": "config_validate_email",  # i18n: config_validate_email
    }


class URLQuestion(StringQuestion):
    pattern = {
        "regexp": r"^https?://.*$",
        "error": "config_validate_url",  # i18n: config_validate_url
    }


class DateQuestion(StringQuestion):
    pattern = {
        "regexp": r"^\d{4}-\d\d-\d\d$",
        "error": "config_validate_date",  # i18n: config_validate_date
    }

    def _prevalidate(self):
        from datetime import datetime

        super()._prevalidate()

        if self.value not in [None, ""]:
            try:
                datetime.strptime(self.value, "%Y-%m-%d")
            except ValueError:
                raise YunohostValidationError("config_validate_date")


class TimeQuestion(StringQuestion):
    pattern = {
        "regexp": r"^(1[12]|0?\d):[0-5]\d$",
        "error": "config_validate_time",  # i18n: config_validate_time
    }


class ColorQuestion(StringQuestion):
    pattern = {
        "regexp": r"^#[ABCDEFabcdef\d]{3,6}$",
        "error": "config_validate_color",  # i18n: config_validate_color
    }


class TagsQuestion(Question):
    argument_type = "tags"

    @staticmethod
    def humanize(value, option={}):
        if isinstance(value, list):
            return ",".join(value)
        return value

    @staticmethod
    def normalize(value, option={}):
        if isinstance(value, list):
            return ",".join(value)
        if isinstance(value, str):
            value = value.strip()
        return value

    def _prevalidate(self):
        values = self.value
        if isinstance(values, str):
            values = values.split(",")
        elif values is None:
            values = []
        for value in values:
            self.value = value
            super()._prevalidate()
        self.value = values

    def _post_parse_value(self):
        if isinstance(self.value, list):
            self.value = ",".join(self.value)
        return super()._post_parse_value()


class PasswordQuestion(Question):
    hide_user_input_in_prompt = True
    argument_type = "password"
    default_value = ""
    forbidden_chars = "{}"

    def __init__(self, question, context: Mapping[str, Any] = {}):
        super().__init__(question, context)
        self.redact = True
        if self.default is not None:
            raise YunohostValidationError(
                "app_argument_password_no_default", name=self.name
            )

    def _prevalidate(self):
        super()._prevalidate()

        if self.value not in [None, ""]:
            if any(char in self.value for char in self.forbidden_chars):
                raise YunohostValidationError(
                    "pattern_password_app", forbidden_chars=self.forbidden_chars
                )

            # If it's an optional argument the value should be empty or strong enough
            from yunohost.utils.password import assert_password_is_strong_enough

            assert_password_is_strong_enough("user", self.value)


class PathQuestion(Question):
    argument_type = "path"
    default_value = ""

    @staticmethod
    def normalize(value, option={}):

        option = option.__dict__ if isinstance(option, Question) else option

        if not value.strip():
            if option.get("optional"):
                return ""
            # Hmpf here we could just have a "else" case
            # but we also want PathQuestion.normalize("") to return "/"
            # (i.e. if no option is provided, hence .get("optional") is None
            elif option.get("optional") is False:
                raise YunohostValidationError(
                    "app_argument_invalid",
                    name=option.get("name"),
                    error="Question is mandatory",
                )

        return "/" + value.strip().strip(" /")


class BooleanQuestion(Question):
    argument_type = "boolean"
    default_value = 0
    yes_answers = ["1", "yes", "y", "true", "t", "on"]
    no_answers = ["0", "no", "n", "false", "f", "off"]

    @staticmethod
    def humanize(value, option={}):

        option = option.__dict__ if isinstance(option, Question) else option

        yes = option.get("yes", 1)
        no = option.get("no", 0)

        value = BooleanQuestion.normalize(value, option)

        if value == yes:
            return "yes"
        if value == no:
            return "no"
        if value is None:
            return ""

        raise YunohostValidationError(
            "app_argument_choice_invalid",
            name=option.get("name"),
            value=value,
            choices="yes/no",
        )

    @staticmethod
    def normalize(value, option={}):

        option = option.__dict__ if isinstance(option, Question) else option

        if isinstance(value, str):
            value = value.strip()

        technical_yes = option.get("yes", 1)
        technical_no = option.get("no", 0)

        no_answers = BooleanQuestion.no_answers
        yes_answers = BooleanQuestion.yes_answers

        assert (
            str(technical_yes).lower() not in no_answers
        ), f"'yes' value can't be in {no_answers}"
        assert (
            str(technical_no).lower() not in yes_answers
        ), f"'no' value can't be in {yes_answers}"

        no_answers += [str(technical_no).lower()]
        yes_answers += [str(technical_yes).lower()]

        strvalue = str(value).lower()

        if strvalue in yes_answers:
            return technical_yes
        if strvalue in no_answers:
            return technical_no

        if strvalue in ["none", ""]:
            return None

        raise YunohostValidationError(
            "app_argument_choice_invalid",
            name=option.get("name"),
            value=strvalue,
            choices="yes/no",
        )

    def __init__(self, question, context: Mapping[str, Any] = {}):
        super().__init__(question, context)
        self.yes = question.get("yes", 1)
        self.no = question.get("no", 0)
        if self.default is None:
            self.default = self.no

    def _format_text_for_user_input_in_cli(self):
        text_for_user_input_in_cli = super()._format_text_for_user_input_in_cli()

        text_for_user_input_in_cli += " [yes | no]"

        return text_for_user_input_in_cli

    def get(self, key, default=None):
        return getattr(self, key, default)


class DomainQuestion(Question):
    argument_type = "domain"

    def __init__(self, question, context: Mapping[str, Any] = {}):
        from yunohost.domain import domain_list, _get_maindomain

        super().__init__(question, context)

        if self.default is None:
            self.default = _get_maindomain()

        self.choices = domain_list()["domains"]

    @staticmethod
    def normalize(value, option={}):
        if value.startswith("https://"):
            value = value[len("https://") :]
        elif value.startswith("http://"):
            value = value[len("http://") :]

        # Remove trailing slashes
        value = value.rstrip("/").lower()

        return value


class UserQuestion(Question):
    argument_type = "user"

    def __init__(self, question, context: Mapping[str, Any] = {}):
        from yunohost.user import user_list, user_info
        from yunohost.domain import _get_maindomain

        super().__init__(question, context)
        self.choices = list(user_list()["users"].keys())

        if not self.choices:
            raise YunohostValidationError(
                "app_argument_invalid",
                name=self.name,
                error="You should create a YunoHost user first.",
            )

        if self.default is None:
            root_mail = "root@%s" % _get_maindomain()
            for user in self.choices:
                if root_mail in user_info(user).get("mail-aliases", []):
                    self.default = user
                    break


class NumberQuestion(Question):
    argument_type = "number"
    default_value = None

    def __init__(self, question, context: Mapping[str, Any] = {}):
        super().__init__(question, context)
        self.min = question.get("min", None)
        self.max = question.get("max", None)
        self.step = question.get("step", None)

    @staticmethod
    def normalize(value, option={}):

        if isinstance(value, int):
            return value

        if isinstance(value, str):
            value = value.strip()

        if isinstance(value, str) and value.isdigit():
            return int(value)

        if value in [None, ""]:
            return value

        option = option.__dict__ if isinstance(option, Question) else option
        raise YunohostValidationError(
            "app_argument_invalid",
            name=option.get("name"),
            error=m18n.n("invalid_number"),
        )

    def _prevalidate(self):
        super()._prevalidate()
        if self.value in [None, ""]:
            return

        if self.min is not None and int(self.value) < self.min:
            raise YunohostValidationError(
                "app_argument_invalid",
                name=self.name,
                error=m18n.n("invalid_number_min", min=self.min),
            )

        if self.max is not None and int(self.value) > self.max:
            raise YunohostValidationError(
                "app_argument_invalid",
                name=self.name,
                error=m18n.n("invalid_number_max", max=self.max),
            )


class DisplayTextQuestion(Question):
    argument_type = "display_text"
    readonly = True

    def __init__(self, question, context: Mapping[str, Any] = {}):
        super().__init__(question, context)

        self.optional = True
        self.style = question.get(
            "style", "info" if question["type"] == "alert" else ""
        )

    def _format_text_for_user_input_in_cli(self):
        text = _value_for_locale(self.ask)

        if self.style in ["success", "info", "warning", "danger"]:
            color = {
                "success": "green",
                "info": "cyan",
                "warning": "yellow",
                "danger": "red",
            }
            prompt = m18n.g(self.style) if self.style != "danger" else m18n.n("danger")
            return colorize(prompt, color[self.style]) + f" {text}"
        else:
            return text


class FileQuestion(Question):
    argument_type = "file"
    upload_dirs: List[str] = []

    @classmethod
    def clean_upload_dirs(cls):
        # Delete files uploaded from API
        for upload_dir in cls.upload_dirs:
            if os.path.exists(upload_dir):
                shutil.rmtree(upload_dir)

    def __init__(self, question, context: Mapping[str, Any] = {}):
        super().__init__(question, context)
        self.accept = question.get("accept", "")

    def _prevalidate(self):
        if self.value is None:
            self.value = self.current_value

        super()._prevalidate()

        if Moulinette.interface.type != "api":
            if not self.value or not os.path.exists(str(self.value)):
                raise YunohostValidationError(
                    "app_argument_invalid",
                    name=self.name,
                    error=m18n.n("file_does_not_exist", path=str(self.value)),
                )

    def _post_parse_value(self):
        from base64 import b64decode

        if not self.value:
            return self.value

        upload_dir = tempfile.mkdtemp(prefix="ynh_filequestion_")
        _, file_path = tempfile.mkstemp(dir=upload_dir)

        FileQuestion.upload_dirs += [upload_dir]

        logger.debug(f"Saving file {self.name} for file question into {file_path}")

        def is_file_path(s):
            return isinstance(s, str) and s.startswith("/") and os.path.exists(s)

        if Moulinette.interface.type != "api" or is_file_path(self.value):
            content = read_file(str(self.value), file_mode="rb")
        else:
            content = b64decode(self.value)

        write_to_file(file_path, content, file_mode="wb")

        self.value = file_path

        return self.value


ARGUMENTS_TYPE_PARSERS = {
    "string": StringQuestion,
    "text": StringQuestion,
    "select": StringQuestion,
    "tags": TagsQuestion,
    "email": EmailQuestion,
    "url": URLQuestion,
    "date": DateQuestion,
    "time": TimeQuestion,
    "color": ColorQuestion,
    "password": PasswordQuestion,
    "path": PathQuestion,
    "boolean": BooleanQuestion,
    "domain": DomainQuestion,
    "user": UserQuestion,
    "number": NumberQuestion,
    "range": NumberQuestion,
    "display_text": DisplayTextQuestion,
    "alert": DisplayTextQuestion,
    "markdown": DisplayTextQuestion,
    "file": FileQuestion,
}


def ask_questions_and_parse_answers(
    raw_questions: Dict, prefilled_answers: Union[str, Mapping[str, Any]] = {}
) -> List[Question]:
    """Parse arguments store in either manifest.json or actions.json or from a
    config panel against the user answers when they are present.

    Keyword arguments:
        raw_questions     -- the arguments description store in yunohost
                             format from actions.json/toml, manifest.json/toml
                             or config_panel.json/toml
        prefilled_answers -- a url "query-string" such as "domain=yolo.test&path=/foobar&admin=sam"
                             or a dict such as {"domain": "yolo.test", "path": "/foobar", "admin": "sam"}
    """

    if isinstance(prefilled_answers, str):
        # FIXME FIXME : this is not uniform with config_set() which uses parse.qs (no l)
        # parse_qsl parse single values
        # whereas parse.qs return list of values (which is useful for tags, etc)
        # For now, let's not migrate this piece of code to parse_qs
        # Because Aleks believes some bits of the app CI rely on overriding values (e.g. foo=foo&...&foo=bar)
        answers = dict(
            urllib.parse.parse_qsl(prefilled_answers or "", keep_blank_values=True)
        )
    elif isinstance(prefilled_answers, Mapping):
        answers = {**prefilled_answers}
    else:
        answers = {}


    out = []

    for raw_question in raw_questions:
        question_class = ARGUMENTS_TYPE_PARSERS[raw_question.get("type", "string")]
        raw_question["value"] = answers.get(raw_question["name"])
        question = question_class(raw_question, context=answers)
        answers[question.name] = question.ask_if_needed()
        out.append(question)

    return out<|MERGE_RESOLUTION|>--- conflicted
+++ resolved
@@ -124,12 +124,7 @@
             return False
 
     # and / or
-<<<<<<< HEAD
     elif isinstance(node, ast.BoolOp):  # <op> <values>
-        values = node.values
-=======
-    elif isinstance(node, ast.BoolOp): # <op> <values>
->>>>>>> 23bd32b3
         for value in node.values:
             value = evaluate_simple_ast(value, context)
             if isinstance(node.op, ast.And) and not value:
