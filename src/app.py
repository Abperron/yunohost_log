--- conflicted
+++ resolved
@@ -1209,16 +1209,10 @@
     for question in questions:
         # Or should it be more generally question.redact ?
         if question.type == "password":
-<<<<<<< HEAD
-            del env_dict_for_logging[f"YNH_APP_ARG_{question.id.upper()}"]
+            if f"YNH_APP_ARG_{question.id.upper()}" in env_dict_for_logging:
+                del env_dict_for_logging[f"YNH_APP_ARG_{question.id.upper()}"]
             if question.id in env_dict_for_logging:
                 del env_dict_for_logging[question.id]
-=======
-            if f"YNH_APP_ARG_{question.name.upper()}" in env_dict_for_logging:
-                del env_dict_for_logging[f"YNH_APP_ARG_{question.name.upper()}"]
-            if question.name in env_dict_for_logging:
-                del env_dict_for_logging[question.name]
->>>>>>> 6b244129
 
     operation_logger.extra.update({"env": env_dict_for_logging})
 
